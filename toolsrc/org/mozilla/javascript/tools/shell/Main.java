--- conflicted
+++ resolved
@@ -534,22 +534,6 @@
                         break;
                     ps.print(prompts[1]);
                 }
-<<<<<<< HEAD
-                Script script = loadScriptFromSource(cx, source, "<stdin>",
-                                                     lineno, null);
-                if (script != null) {
-                    Object result = evaluateScript(script, cx, scope);
-                    // Avoid printing out undefined or function definitions.
-                    if (result != Context.getUndefinedValue() &&
-                        !(result instanceof Function &&
-                          source.trim().startsWith("function")))
-                    {
-                        try {
-                            ps.println(Context.valueToSource(result));
-                        } catch (RhinoException rex) {
-                            ToolErrorReporter.reportException(
-                                cx.getErrorReporter(), rex);
-=======
                 try {
                     Script script = cx.compileString(source, "<stdin>", lineno, null);
                     if (script != null) {
@@ -565,7 +549,6 @@
                                 ToolErrorReporter.reportException(
                                         cx.getErrorReporter(), rex);
                             }
->>>>>>> a9db4879
                         }
                         NativeArray h = global.history;
                         h.put((int)h.getLength(), h, source);

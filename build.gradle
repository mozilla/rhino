--- conflicted
+++ resolved
@@ -409,12 +409,7 @@
 
 if (JavaVersion.current() > JavaVersion.VERSION_15 && (!project.hasProperty('org.gradle.jvmargs')
             || !project.property('org.gradle.jvmargs').contains('com.sun.tools.javac.api'))) {
-    logger.warn('spotless plugin disabled due to bug, ' + \
-<<<<<<< HEAD
-        'see README for a workaround when building with Java 16+.')
-=======
-        'see https://github.com/diffplug/spotless/issues/834#issuecomment-819118761 for a workaround.')
->>>>>>> f893826c
+    logger.warn('spotless plugin disabled due to bug, see README for a workaround when building with Java 16+.')
     tasks.withType(com.diffplug.gradle.spotless.SpotlessTask) {
         enabled = false
     }

/* -*- Mode: java; tab-width: 8; indent-tabs-mode: nil; c-basic-offset: 4 -*-
 *
 * This Source Code Form is subject to the terms of the Mozilla Public
 * License, v. 2.0. If a copy of the MPL was not distributed with this
 * file, You can obtain one at http://mozilla.org/MPL/2.0/. */

package org.mozilla.javascript;

import java.io.IOException;
import java.io.Reader;
import java.util.ArrayList;
import java.util.HashMap;
import java.util.HashSet;
import java.util.List;
import java.util.Map;
import java.util.Set;
import org.mozilla.javascript.ast.ArrayComprehension;
import org.mozilla.javascript.ast.ArrayComprehensionLoop;
import org.mozilla.javascript.ast.ArrayLiteral;
import org.mozilla.javascript.ast.Assignment;
import org.mozilla.javascript.ast.AstNode;
import org.mozilla.javascript.ast.AstRoot;
import org.mozilla.javascript.ast.BigIntLiteral;
import org.mozilla.javascript.ast.Block;
import org.mozilla.javascript.ast.BreakStatement;
import org.mozilla.javascript.ast.CatchClause;
import org.mozilla.javascript.ast.Comment;
import org.mozilla.javascript.ast.ComputedPropertyKey;
import org.mozilla.javascript.ast.ConditionalExpression;
import org.mozilla.javascript.ast.ContinueStatement;
import org.mozilla.javascript.ast.DestructuringForm;
import org.mozilla.javascript.ast.DoLoop;
import org.mozilla.javascript.ast.ElementGet;
import org.mozilla.javascript.ast.EmptyExpression;
import org.mozilla.javascript.ast.EmptyStatement;
import org.mozilla.javascript.ast.ErrorNode;
import org.mozilla.javascript.ast.ExpressionStatement;
import org.mozilla.javascript.ast.ForInLoop;
import org.mozilla.javascript.ast.ForLoop;
import org.mozilla.javascript.ast.FunctionCall;
import org.mozilla.javascript.ast.FunctionNode;
import org.mozilla.javascript.ast.GeneratorExpression;
import org.mozilla.javascript.ast.GeneratorExpressionLoop;
import org.mozilla.javascript.ast.IdeErrorReporter;
import org.mozilla.javascript.ast.IfStatement;
import org.mozilla.javascript.ast.InfixExpression;
import org.mozilla.javascript.ast.Jump;
import org.mozilla.javascript.ast.KeywordLiteral;
import org.mozilla.javascript.ast.Label;
import org.mozilla.javascript.ast.LabeledStatement;
import org.mozilla.javascript.ast.LetNode;
import org.mozilla.javascript.ast.Loop;
import org.mozilla.javascript.ast.Name;
import org.mozilla.javascript.ast.NewExpression;
import org.mozilla.javascript.ast.NumberLiteral;
import org.mozilla.javascript.ast.ObjectLiteral;
import org.mozilla.javascript.ast.ObjectProperty;
import org.mozilla.javascript.ast.ParenthesizedExpression;
import org.mozilla.javascript.ast.PropertyGet;
import org.mozilla.javascript.ast.RegExpLiteral;
import org.mozilla.javascript.ast.ReturnStatement;
import org.mozilla.javascript.ast.Scope;
import org.mozilla.javascript.ast.ScriptNode;
import org.mozilla.javascript.ast.StringLiteral;
import org.mozilla.javascript.ast.SwitchCase;
import org.mozilla.javascript.ast.SwitchStatement;
import org.mozilla.javascript.ast.Symbol;
import org.mozilla.javascript.ast.TaggedTemplateLiteral;
import org.mozilla.javascript.ast.TemplateCharacters;
import org.mozilla.javascript.ast.TemplateLiteral;
import org.mozilla.javascript.ast.ThrowStatement;
import org.mozilla.javascript.ast.TryStatement;
import org.mozilla.javascript.ast.UnaryExpression;
import org.mozilla.javascript.ast.UpdateExpression;
import org.mozilla.javascript.ast.VariableDeclaration;
import org.mozilla.javascript.ast.VariableInitializer;
import org.mozilla.javascript.ast.WhileLoop;
import org.mozilla.javascript.ast.WithStatement;
import org.mozilla.javascript.ast.XmlDotQuery;
import org.mozilla.javascript.ast.XmlElemRef;
import org.mozilla.javascript.ast.XmlExpression;
import org.mozilla.javascript.ast.XmlLiteral;
import org.mozilla.javascript.ast.XmlMemberGet;
import org.mozilla.javascript.ast.XmlPropRef;
import org.mozilla.javascript.ast.XmlRef;
import org.mozilla.javascript.ast.XmlString;
import org.mozilla.javascript.ast.Yield;

/**
 * This class implements the JavaScript parser.
 *
 * <p>It is based on the SpiderMonkey C source files jsparse.c and jsparse.h in the jsref package.
 *
 * <p>The parser generates an {@link AstRoot} parse tree representing the source code. No tree
 * rewriting is permitted at this stage, so that the parse tree is a faithful representation of the
 * source for frontend processing tools and IDEs.
 *
 * <p>This parser implementation is not intended to be reused after a parse finishes, and will throw
 * an IllegalStateException() if invoked again.
 *
 * <p>
 *
 * @see TokenStream
 * @author Mike McCabe
 * @author Brendan Eich
 */
public class Parser {
    /** Maximum number of allowed function or constructor arguments, to follow SpiderMonkey. */
    public static final int ARGC_LIMIT = 1 << 16;

    // TokenInformation flags : currentFlaggedToken stores them together
    // with token type
    static final int CLEAR_TI_MASK = 0xFFFF, // mask to clear token information bits
            TI_AFTER_EOL = 1 << 16, // first token of the source line
            TI_CHECK_LABEL = 1 << 17; // indicates to check for label

    CompilerEnvirons compilerEnv;
    private ErrorReporter errorReporter;
    private IdeErrorReporter errorCollector;
    private String sourceURI;
    private char[] sourceChars;

    boolean calledByCompileFunction; // ugly - set directly by Context
    private boolean parseFinished; // set when finished to prevent reuse

    private TokenStream ts;
    CurrentPositionReporter currentPos;
    private int currentFlaggedToken = Token.EOF;
    private int currentToken;
    private int syntaxErrorCount;

    private List<Comment> scannedComments;
    private Comment currentJsDocComment;

    protected int nestingOfFunction;
    private LabeledStatement currentLabel;
    private boolean inDestructuringAssignment;
    protected boolean inUseStrictDirective;

    // The following are per function variables and should be saved/restored
    // during function parsing.  See PerFunctionVariables class below.
    ScriptNode currentScriptOrFn;
    Scope currentScope;
    private int endFlags;
    private boolean inForInit; // bound temporarily during forStatement()
    private Map<String, LabeledStatement> labelSet;
    private List<Loop> loopSet;
    private List<Jump> loopAndSwitchSet;
    // end of per function variables

    // Lacking 2-token lookahead, labels become a problem.
    // These vars store the token info of the last matched name,
    // iff it wasn't the last matched token.
    private int prevNameTokenStart;
    private String prevNameTokenString = "";
    private int prevNameTokenLineno;

    private boolean defaultUseStrictDirective;

    // Exception to unwind
    public static class ParserException extends RuntimeException {
        private static final long serialVersionUID = 5882582646773765630L;
    }

    static interface Transformer {
        Node transform(AstNode node);
    }

    public Parser() {
        this(new CompilerEnvirons());
    }

    public Parser(CompilerEnvirons compilerEnv) {
        this(compilerEnv, compilerEnv.getErrorReporter());
    }

    public Parser(CompilerEnvirons compilerEnv, ErrorReporter errorReporter) {
        this.compilerEnv = compilerEnv;
        this.errorReporter = errorReporter;
        if (errorReporter instanceof IdeErrorReporter) {
            errorCollector = (IdeErrorReporter) errorReporter;
        }
    }

    // Add a strict warning on the last matched token.
    void addStrictWarning(String messageId, String messageArg) {
        addStrictWarning(messageId, messageArg, currentPos.getPosition(), currentPos.getLength());
    }

    void addStrictWarning(String messageId, String messageArg, int position, int length) {
        if (compilerEnv.isStrictMode()) addWarning(messageId, messageArg, position, length);
    }

    void addWarning(String messageId, String messageArg) {
        addWarning(messageId, messageArg, currentPos.getPosition(), currentPos.getLength());
    }

    void addWarning(String messageId, int position, int length) {
        addWarning(messageId, null, position, length);
    }

    void addWarning(String messageId, String messageArg, int position, int length) {
        String message = lookupMessage(messageId, messageArg);
        if (compilerEnv.reportWarningAsError()) {
            addError(messageId, messageArg, position, length);
        } else if (errorCollector != null) {
            errorCollector.warning(message, sourceURI, position, length);
        } else {
            errorReporter.warning(
                    message,
                    sourceURI,
                    currentPos.getLineno(),
                    currentPos.getLine(),
                    currentPos.getOffset());
        }
    }

    void addError(String messageId) {
        addError(messageId, currentPos.getPosition(), currentPos.getLength());
    }

    void addError(String messageId, int position, int length) {
        addError(messageId, null, position, length);
    }

    void addError(String messageId, String messageArg) {
        addError(messageId, messageArg, currentPos.getPosition(), currentPos.getLength());
    }

    void addError(String messageId, int c) {
        String messageArg = Character.toString((char) c);
        addError(messageId, messageArg);
    }

    void addError(String messageId, String messageArg, int position, int length) {
        ++syntaxErrorCount;
        String message = lookupMessage(messageId, messageArg);
        if (errorCollector != null) {
            errorCollector.error(message, sourceURI, position, length);
        } else {
            errorReporter.error(
                    message,
                    sourceURI,
                    currentPos.getLineno(),
                    currentPos.getLine(),
                    currentPos.getOffset());
        }
    }

    private void addStrictWarning(
            String messageId,
            String messageArg,
            int position,
            int length,
            int line,
            String lineSource,
            int lineOffset) {
        if (compilerEnv.isStrictMode()) {
            addWarning(messageId, messageArg, position, length, line, lineSource, lineOffset);
        }
    }

    private void addWarning(
            String messageId,
            String messageArg,
            int position,
            int length,
            int line,
            String lineSource,
            int lineOffset) {
        String message = lookupMessage(messageId, messageArg);
        if (compilerEnv.reportWarningAsError()) {
            addError(messageId, messageArg, position, length, line, lineSource, lineOffset);
        } else if (errorCollector != null) {
            errorCollector.warning(message, sourceURI, position, length);
        } else {
            errorReporter.warning(message, sourceURI, line, lineSource, lineOffset);
        }
    }

    private void addError(
            String messageId,
            String messageArg,
            int position,
            int length,
            int line,
            String lineSource,
            int lineOffset) {
        ++syntaxErrorCount;
        String message = lookupMessage(messageId, messageArg);
        if (errorCollector != null) {
            errorCollector.error(message, sourceURI, position, length);
        } else {
            errorReporter.error(message, sourceURI, line, lineSource, lineOffset);
        }
    }

    String lookupMessage(String messageId) {
        return lookupMessage(messageId, null);
    }

    String lookupMessage(String messageId, String messageArg) {
        return messageArg == null
                ? ScriptRuntime.getMessageById(messageId)
                : ScriptRuntime.getMessageById(messageId, messageArg);
    }

    void reportError(String messageId) {
        reportError(messageId, null);
    }

    void reportError(String messageId, String messageArg) {
        reportError(messageId, messageArg, currentPos.getPosition(), currentPos.getLength());
    }

    void reportError(String messageId, int position, int length) {
        reportError(messageId, null, position, length);
    }

    void reportError(String messageId, String messageArg, int position, int length) {
        addError(messageId, messageArg, position, length);

        if (!compilerEnv.recoverFromErrors()) {
            throw new ParserException();
        }
    }

    // Computes the absolute end offset of node N.
    // Use with caution!  Assumes n.getPosition() is -absolute-, which
    // is only true before the node is added to its parent.
    private static int getNodeEnd(AstNode n) {
        return n.getPosition() + n.getLength();
    }

    private void recordComment(int lineno, String comment) {
        if (scannedComments == null) {
            scannedComments = new ArrayList<>();
        }
        Comment commentNode =
                new Comment(ts.tokenBeg, ts.getTokenLength(), ts.commentType, comment);
        if (ts.commentType == Token.CommentType.JSDOC
                && compilerEnv.isRecordingLocalJsDocComments()) {
            currentJsDocComment =
                    new Comment(ts.tokenBeg, ts.getTokenLength(), ts.commentType, comment);
            currentJsDocComment.setLineno(lineno);
        }
        commentNode.setLineno(lineno);
        scannedComments.add(commentNode);
    }

    private Comment getAndResetJsDoc() {
        Comment saved = currentJsDocComment;
        currentJsDocComment = null;
        return saved;
    }

    // Returns the next token without consuming it.
    // If previous token was consumed, calls scanner to get new token.
    // If previous token was -not- consumed, returns it (idempotent).
    //
    // This function will not return a newline (Token.EOL - instead, it
    // gobbles newlines until it finds a non-newline token, and flags
    // that token as appearing just after a newline.
    //
    // This function will also not return a Token.COMMENT.  Instead, it
    // records comments in the scannedComments list.  If the token
    // returned by this function immediately follows a jsdoc comment,
    // the token is flagged as such.
    //
    // Note that this function always returned the un-flagged token!
    // The flags, if any, are saved in currentFlaggedToken.
    private int peekToken() throws IOException {
        // By far the most common case:  last token hasn't been consumed,
        // so return already-peeked token.
        if (currentFlaggedToken != Token.EOF) {
            return currentToken;
        }

        int lineno = ts.getLineno();
        int tt = ts.getToken();
        boolean sawEOL = false;

        // process comments and whitespace
        while (tt == Token.EOL || tt == Token.COMMENT) {
            if (tt == Token.EOL) {
                lineno++;
                sawEOL = true;
                tt = ts.getToken();
            } else {
                if (compilerEnv.isRecordingComments()) {
                    String comment = ts.getAndResetCurrentComment();
                    recordComment(lineno, comment);
                    break;
                }
                tt = ts.getToken();
            }
        }

        currentToken = tt;
        currentFlaggedToken = tt | (sawEOL ? TI_AFTER_EOL : 0);
        return currentToken; // return unflagged token
    }

    private int peekFlaggedToken() throws IOException {
        peekToken();
        return currentFlaggedToken;
    }

    private void consumeToken() {
        currentFlaggedToken = Token.EOF;
    }

    private int nextToken() throws IOException {
        int tt = peekToken();
        consumeToken();
        return tt;
    }

    private boolean matchToken(int toMatch, boolean ignoreComment) throws IOException {
        int tt = peekToken();
        while (tt == Token.COMMENT && ignoreComment) {
            consumeToken();
            tt = peekToken();
        }
        if (tt != toMatch) {
            return false;
        }
        consumeToken();
        return true;
    }

    // Returns Token.EOL if the current token follows a newline, else returns
    // the current token.  Used in situations where we don't consider certain
    // token types valid if they are preceded by a newline.  One example is the
    // postfix ++ or -- operator, which has to be on the same line as its
    // operand.
    private int peekTokenOrEOL() throws IOException {
        int tt = peekToken();
        // Check for last peeked token flags
        if ((currentFlaggedToken & TI_AFTER_EOL) != 0) {
            tt = Token.EOL;
        }
        return tt;
    }

    private boolean mustMatchToken(int toMatch, String messageId, boolean ignoreComment)
            throws IOException {
        return mustMatchToken(
                toMatch, messageId, ts.tokenBeg, ts.tokenEnd - ts.tokenBeg, ignoreComment);
    }

    private boolean mustMatchToken(
            int toMatch, String msgId, int pos, int len, boolean ignoreComment) throws IOException {
        if (matchToken(toMatch, ignoreComment)) {
            return true;
        }
        reportError(msgId, pos, len);
        return false;
    }

    private void mustHaveXML() {
        if (!compilerEnv.isXmlAvailable()) {
            reportError("msg.XML.not.available");
        }
    }

    public boolean eof() {
        return ts.eof();
    }

    boolean insideFunction() {
        return nestingOfFunction != 0;
    }

    void pushScope(Scope scope) {
        Scope parent = scope.getParentScope();
        // During codegen, parent scope chain may already be initialized,
        // in which case we just need to set currentScope variable.
        if (parent != null) {
            if (parent != currentScope) codeBug();
        } else {
            currentScope.addChildScope(scope);
        }
        currentScope = scope;
    }

    void popScope() {
        currentScope = currentScope.getParentScope();
    }

    private void enterLoop(Loop loop) {
        if (loopSet == null) loopSet = new ArrayList<>();
        loopSet.add(loop);
        if (loopAndSwitchSet == null) loopAndSwitchSet = new ArrayList<>();
        loopAndSwitchSet.add(loop);
        pushScope(loop);
        if (currentLabel != null) {
            currentLabel.setStatement(loop);
            currentLabel.getFirstLabel().setLoop(loop);
            // This is the only time during parsing that we set a node's parent
            // before parsing the children.  In order for the child node offsets
            // to be correct, we adjust the loop's reported position back to an
            // absolute source offset, and restore it when we call
            // restoreRelativeLoopPosition() (invoked just before setBody() is
            // called on the loop).
            loop.setRelative(-currentLabel.getPosition());
        }
    }

    private void exitLoop() {
        loopSet.remove(loopSet.size() - 1);
        loopAndSwitchSet.remove(loopAndSwitchSet.size() - 1);
        popScope();
    }

    private void restoreRelativeLoopPosition(Loop loop) {
        if (loop.getParent() != null) { // see comment in enterLoop
            loop.setRelative(loop.getParent().getPosition());
        }
    }

    private void enterSwitch(SwitchStatement node) {
        if (loopAndSwitchSet == null) loopAndSwitchSet = new ArrayList<>();
        loopAndSwitchSet.add(node);
    }

    private void exitSwitch() {
        loopAndSwitchSet.remove(loopAndSwitchSet.size() - 1);
    }

    /**
     * Builds a parse tree from the given source string.
     *
     * @return an {@link AstRoot} object representing the parsed program. If the parse fails, {@code
     *     null} will be returned. (The parse failure will result in a call to the {@link
     *     ErrorReporter} from {@link CompilerEnvirons}.)
     */
    public AstRoot parse(String sourceString, String sourceURI, int lineno) {
        if (parseFinished) throw new IllegalStateException("parser reused");
        this.sourceURI = sourceURI;
        if (compilerEnv.isIdeMode()) {
            this.sourceChars = sourceString.toCharArray();
        }
        currentPos = ts = new TokenStream(this, null, sourceString, lineno);
        try {
            return parse();
        } catch (IOException iox) {
            // Should never happen
            throw new IllegalStateException();
        } finally {
            parseFinished = true;
        }
    }

    /**
     * Builds a parse tree from the given sourcereader.
     *
     * @see #parse(String,String,int)
     * @throws IOException if the {@link Reader} encounters an error
     * @deprecated use parse(String, String, int) instead
     */
    @Deprecated
    public AstRoot parse(Reader sourceReader, String sourceURI, int lineno) throws IOException {
        if (parseFinished) throw new IllegalStateException("parser reused");
        if (compilerEnv.isIdeMode()) {
            return parse(Kit.readReader(sourceReader), sourceURI, lineno);
        }
        try {
            this.sourceURI = sourceURI;
            currentPos = ts = new TokenStream(this, sourceReader, null, lineno);
            return parse();
        } finally {
            parseFinished = true;
        }
    }

    private AstRoot parse() throws IOException {
        int pos = 0;
        AstRoot root = new AstRoot(pos);
        currentScope = currentScriptOrFn = root;

        int baseLineno = ts.lineno; // line number where source starts
        int end = pos; // in case source is empty

        boolean inDirectivePrologue = true;
        boolean savedStrictMode = inUseStrictDirective;

        inUseStrictDirective = defaultUseStrictDirective;
        if (inUseStrictDirective) {
            root.setInStrictMode(true);
        }

        try {
            for (; ; ) {
                int tt = peekToken();
                if (tt <= Token.EOF) {
                    break;
                }

                AstNode n;
                if (tt == Token.FUNCTION) {
                    consumeToken();
                    try {
                        n =
                                function(
                                        calledByCompileFunction
                                                ? FunctionNode.FUNCTION_EXPRESSION
                                                : FunctionNode.FUNCTION_STATEMENT);
                    } catch (ParserException e) {
                        break;
                    }
                } else if (tt == Token.COMMENT) {
                    n = scannedComments.get(scannedComments.size() - 1);
                    consumeToken();
                } else {
                    n = statement();
                    if (inDirectivePrologue) {
                        String directive = getDirective(n);
                        if (directive == null) {
                            inDirectivePrologue = false;
                        } else if (directive.equals("use strict")) {
                            inUseStrictDirective = true;
                            root.setInStrictMode(true);
                        }
                    }
                }
                end = getNodeEnd(n);
                root.addChildToBack(n);
                n.setParent(root);
            }
        } catch (StackOverflowError ex) {
            String msg = lookupMessage("msg.too.deep.parser.recursion");
            if (!compilerEnv.isIdeMode())
                throw Context.reportRuntimeError(msg, sourceURI, ts.lineno, null, 0);
        } finally {
            inUseStrictDirective = savedStrictMode;
        }

        reportErrorsIfExists(baseLineno);

        // add comments to root in lexical order
        if (scannedComments != null) {
            // If we find a comment beyond end of our last statement or
            // function, extend the root bounds to the end of that comment.
            int last = scannedComments.size() - 1;
            end = Math.max(end, getNodeEnd(scannedComments.get(last)));
            for (Comment c : scannedComments) {
                root.addComment(c);
            }
        }

        root.setLength(end - pos);
        root.setSourceName(sourceURI);
        root.setBaseLineno(baseLineno);
        root.setEndLineno(ts.lineno);
        return root;
    }

    private AstNode parseFunctionBody(int type, FunctionNode fnNode) throws IOException {
        boolean isExpressionClosure = false;
        if (!matchToken(Token.LC, true)) {
            if (compilerEnv.getLanguageVersion() < Context.VERSION_1_8
                    && type != FunctionNode.ARROW_FUNCTION) {
                reportError("msg.no.brace.body");
            } else {
                isExpressionClosure = true;
            }
        }
        boolean isArrow = type == FunctionNode.ARROW_FUNCTION;
        ++nestingOfFunction;
        int pos = ts.tokenBeg;
        Block pn = new Block(pos); // starts at LC position

        // Function code that is supplied as the arguments to the built-in
        // Function, Generator, and AsyncFunction constructors is strict mode code
        // if the last argument is a String that when processed is a FunctionBody
        // that begins with a Directive Prologue that contains a Use Strict Directive.
        boolean inDirectivePrologue = true;
        boolean savedStrictMode = inUseStrictDirective;
        inUseStrictDirective = false;

        pn.setLineno(ts.lineno);
        try {
            if (isExpressionClosure) {
                AstNode returnValue = assignExpr();
                ReturnStatement n =
                        new ReturnStatement(
                                returnValue.getPosition(), returnValue.getLength(), returnValue);
                // expression closure flag is required on both nodes
                n.putProp(Node.EXPRESSION_CLOSURE_PROP, Boolean.TRUE);
                pn.putProp(Node.EXPRESSION_CLOSURE_PROP, Boolean.TRUE);
                if (isArrow) {
                    n.putProp(Node.ARROW_FUNCTION_PROP, Boolean.TRUE);
                }
                pn.addStatement(n);
                pn.setLength(n.getLength());
            } else {
                bodyLoop:
                for (; ; ) {
                    AstNode n;
                    int tt = peekToken();
                    switch (tt) {
                        case Token.ERROR:
                        case Token.EOF:
                        case Token.RC:
                            break bodyLoop;
                        case Token.COMMENT:
                            consumeToken();
                            n = scannedComments.get(scannedComments.size() - 1);
                            break;
                        case Token.FUNCTION:
                            consumeToken();
                            n = function(FunctionNode.FUNCTION_STATEMENT);
                            break;
                        default:
                            n = statement();
                            if (inDirectivePrologue) {
                                String directive = getDirective(n);
                                if (directive == null) {
                                    inDirectivePrologue = false;
                                } else if (directive.equals("use strict")) {
                                    if (fnNode.getDefaultParams() != null) {
                                        reportError("msg.default.args.use.strict");
                                    }
                                    inUseStrictDirective = true;
                                    fnNode.setInStrictMode(true);
                                    if (!savedStrictMode) {
                                        setRequiresActivation();
                                    }
                                }
                            }
                            break;
                    }
                    pn.addStatement(n);
                }
                int end = ts.tokenEnd;
                if (mustMatchToken(Token.RC, "msg.no.brace.after.body", true)) end = ts.tokenEnd;
                pn.setLength(end - pos);
            }
        } catch (ParserException e) {
            // Ignore it
        } finally {
            --nestingOfFunction;
            inUseStrictDirective = savedStrictMode;
        }

        getAndResetJsDoc();
        return pn;
    }

    private static String getDirective(AstNode n) {
        if (n instanceof ExpressionStatement) {
            AstNode e = ((ExpressionStatement) n).getExpression();
            if (e instanceof StringLiteral) {
                return ((StringLiteral) e).getValue();
            }
        }
        return null;
    }

    private void parseFunctionParams(FunctionNode fnNode) throws IOException {
        if (matchToken(Token.RP, true)) {
            fnNode.setRp(ts.tokenBeg - fnNode.getPosition());
            return;
        }
        // Would prefer not to call createDestructuringAssignment until codegen,
        // but the symbol definitions have to happen now, before body is parsed.
        Map<String, Node> destructuring = null;
        Map<String, Node> destructuringDefault = null;

        Set<String> paramNames = new HashSet<>();
        do {
            int tt = peekToken();
            if (tt == Token.RP) {
                if (fnNode.hasRestParameter()) {
                    // Error: parameter after rest parameter
                    reportError("msg.parm.after.rest", ts.tokenBeg, ts.tokenEnd - ts.tokenBeg);
                }

                fnNode.putIntProp(Node.TRAILING_COMMA, 1);
                break;
            }
            if (tt == Token.LB || tt == Token.LC) {
                if (fnNode.hasRestParameter()) {
                    // Error: parameter after rest parameter
                    reportError("msg.parm.after.rest", ts.tokenBeg, ts.tokenEnd - ts.tokenBeg);
                }

                AstNode expr = destructuringAssignExpr();
                if (destructuring == null) {
                    destructuring = new HashMap<>();
                }

                if (expr instanceof Assignment) {
                    // We have default arguments inside destructured function parameters
                    // eg: f([x = 1] = [2]) { ... }, transform this into:
                    // f(x) {
                    //      if ($1 == undefined)
                    //          var $1 = [2];
                    //      if (x == undefined)
                    //          if (($1[0]) == undefined)
                    //              var x = 1;
                    //          else
                    //              var x = $1[0];
                    // }
                    // fnNode.addParam(name)
                    AstNode lhs = ((Assignment) expr).getLeft(); // [x = 1]
                    AstNode rhs = ((Assignment) expr).getRight(); // [2]
                    markDestructuring(lhs);
                    fnNode.addParam(lhs);
                    String pname = currentScriptOrFn.getNextTempName();
                    defineSymbol(Token.LP, pname, false);
                    if (destructuringDefault == null) {
                        destructuringDefault = new HashMap<>();
                    }
                    destructuring.put(pname, lhs);
                    destructuringDefault.put(pname, rhs);
                } else {
                    markDestructuring(expr);
                    fnNode.addParam(expr);
                    // Destructuring assignment for parameters: add a dummy
                    // parameter name, and add a statement to the body to initialize
                    // variables from the destructuring assignment
                    String pname = currentScriptOrFn.getNextTempName();
                    defineSymbol(Token.LP, pname, false);
                    destructuring.put(pname, expr);
                }
            } else {
                boolean wasRest = false;
                if (tt == Token.DOTDOTDOT) {
                    if (fnNode.hasRestParameter()) {
                        // Error: parameter after rest parameter
                        reportError("msg.parm.after.rest", ts.tokenBeg, ts.tokenEnd - ts.tokenBeg);
                    }

                    fnNode.setHasRestParameter(true);
                    wasRest = true;
                    consumeToken();
                }

                if (mustMatchToken(Token.NAME, "msg.no.parm", true)) {
                    if (!wasRest && fnNode.hasRestParameter()) {
                        // Error: parameter after rest parameter
                        reportError("msg.parm.after.rest", ts.tokenBeg, ts.tokenEnd - ts.tokenBeg);
                    }

                    Name paramNameNode = createNameNode();
                    Comment jsdocNodeForName = getAndResetJsDoc();
                    if (jsdocNodeForName != null) {
                        paramNameNode.setJsDocNode(jsdocNodeForName);
                    }
                    fnNode.addParam(paramNameNode);
                    String paramName = ts.getString();
                    defineSymbol(Token.LP, paramName);
                    if (this.inUseStrictDirective) {
                        if ("eval".equals(paramName) || "arguments".equals(paramName)) {
                            reportError("msg.bad.id.strict", paramName);
                        }
                        if (paramNames.contains(paramName))
                            addError("msg.dup.param.strict", paramName);
                        paramNames.add(paramName);
                    }
                    if (compilerEnv.getLanguageVersion() >= Context.VERSION_ES6
                            && matchToken(Token.ASSIGN, true)) {
                        fnNode.putDefaultParams(paramName, assignExpr());
                    } else {
                        // TODO(satish): raise error
                    }
                } else {
                    fnNode.addParam(makeErrorNode());
                }
            }
        } while (matchToken(Token.COMMA, true));

        if (destructuring != null) {
            Node destructuringNode = new Node(Token.COMMA);
            // Add assignment helper for each destructuring parameter
            for (Map.Entry<String, Node> param : destructuring.entrySet()) {
                Node defaultValue = null;
                if (destructuringDefault != null) {
                    defaultValue = destructuringDefault.get(param.getKey());
                }
                Node assign =
                        createDestructuringAssignment(
                                Token.VAR, param.getValue(), createName(param.getKey()), defaultValue);
                destructuringNode.addChildToBack(assign);
            }
            fnNode.putProp(Node.DESTRUCTURING_PARAMS, destructuringNode);
        }

        if (mustMatchToken(Token.RP, "msg.no.paren.after.parms", true)) {
            fnNode.setRp(ts.tokenBeg - fnNode.getPosition());
        }
    }

    private FunctionNode function(int type) throws IOException {
        boolean isGenerator = false;
        int syntheticType = type;
        int baseLineno = ts.lineno; // line number where source starts
        int functionSourceStart = ts.tokenBeg; // start of "function" kwd
        Name name = null;
        AstNode memberExprNode = null;

        do {
            if (matchToken(Token.NAME, true)) {
                name = createNameNode(true, Token.NAME);
                if (inUseStrictDirective) {
                    String id = name.getIdentifier();
                    if ("eval".equals(id) || "arguments".equals(id)) {
                        reportError("msg.bad.id.strict", id);
                    }
                }
                if (!matchToken(Token.LP, true)) {
                    if (compilerEnv.isAllowMemberExprAsFunctionName()) {
                        AstNode memberExprHead = name;
                        name = null;
                        memberExprNode = memberExprTail(false, memberExprHead);
                    }
                    mustMatchToken(Token.LP, "msg.no.paren.parms", true);
                }
            } else if (matchToken(Token.LP, true)) {
                // Anonymous function:  leave name as null
            } else if (matchToken(Token.MUL, true)
                    && (compilerEnv.getLanguageVersion() >= Context.VERSION_ES6)) {
                // ES6 generator function
                isGenerator = true;
                continue;
            } else {
                if (compilerEnv.isAllowMemberExprAsFunctionName()) {
                    // Note that memberExpr can not start with '(' like
                    // in function (1+2).toString(), because 'function (' already
                    // processed as anonymous function
                    memberExprNode = memberExpr(false);
                }
                mustMatchToken(Token.LP, "msg.no.paren.parms", true);
            }
            break;
        } while (isGenerator);
        int lpPos = currentToken == Token.LP ? ts.tokenBeg : -1;

        if (memberExprNode != null) {
            syntheticType = FunctionNode.FUNCTION_EXPRESSION;
        }

        if (syntheticType != FunctionNode.FUNCTION_EXPRESSION
                && name != null
                && name.length() > 0) {
            // Function statements define a symbol in the enclosing scope
            defineSymbol(Token.FUNCTION, name.getIdentifier());
        }

        FunctionNode fnNode = new FunctionNode(functionSourceStart, name);
        fnNode.setFunctionType(type);
        if (isGenerator) {
            fnNode.setIsES6Generator();
        }
        if (lpPos != -1) fnNode.setLp(lpPos - functionSourceStart);

        fnNode.setJsDocNode(getAndResetJsDoc());

        PerFunctionVariables savedVars = new PerFunctionVariables(fnNode);
        try {
            parseFunctionParams(fnNode);
            AstNode body = parseFunctionBody(type, fnNode);
            fnNode.setBody(body);
            int end = functionSourceStart + body.getPosition() + body.getLength();
            fnNode.setRawSourceBounds(functionSourceStart, end);
            fnNode.setLength(end - functionSourceStart);

            if (compilerEnv.isStrictMode() && !fnNode.getBody().hasConsistentReturnUsage()) {
                String msg =
                        (name != null && name.length() > 0)
                                ? "msg.no.return.value"
                                : "msg.anon.no.return.value";
                addStrictWarning(msg, name == null ? "" : name.getIdentifier());
            }
        } finally {
            savedVars.restore();
        }

        if (memberExprNode != null) {
            // TODO(stevey): fix missing functionality
            Kit.codeBug();
            fnNode.setMemberExprNode(memberExprNode); // rewrite later
            /* old code:
            if (memberExprNode != null) {
                pn = nf.createAssignment(Token.ASSIGN, memberExprNode, pn);
                if (functionType != FunctionNode.FUNCTION_EXPRESSION) {
                    // XXX check JScript behavior: should it be createExprStatement?
                    pn = nf.createExprStatementNoReturn(pn, baseLineno);
                }
            }
            */
        }

        fnNode.setSourceName(sourceURI);
        fnNode.setBaseLineno(baseLineno);
        fnNode.setEndLineno(ts.lineno);

        // Set the parent scope.  Needed for finding undeclared vars.
        // Have to wait until after parsing the function to set its parent
        // scope, since defineSymbol needs the defining-scope check to stop
        // at the function boundary when checking for redeclarations.
        if (compilerEnv.isIdeMode()) {
            fnNode.setParentScope(currentScope);
        }
        return fnNode;
    }

    private AstNode arrowFunction(AstNode params) throws IOException {
        int baseLineno = ts.lineno; // line number where source starts
        int functionSourceStart =
                params != null ? params.getPosition() : -1; // start of "function" kwd

        FunctionNode fnNode = new FunctionNode(functionSourceStart);
        fnNode.setFunctionType(FunctionNode.ARROW_FUNCTION);
        fnNode.setJsDocNode(getAndResetJsDoc());

        // Would prefer not to call createDestructuringAssignment until codegen,
        // but the symbol definitions have to happen now, before body is parsed.
        Map<String, Node> destructuring = new HashMap<>();
        Map<String, Node> destructuringDefault = new HashMap<>();
        Set<String> paramNames = new HashSet<>();

        PerFunctionVariables savedVars = new PerFunctionVariables(fnNode);
        try {
            if (params instanceof ParenthesizedExpression) {
                fnNode.setParens(0, params.getLength());
                if (params.getIntProp(Node.TRAILING_COMMA, 0) == 1) {
                    fnNode.putIntProp(Node.TRAILING_COMMA, 1);
                }
                AstNode p = ((ParenthesizedExpression) params).getExpression();
                if (!(p instanceof EmptyExpression)) {
                    arrowFunctionParams(fnNode, p, destructuring, destructuringDefault, paramNames);
                }
            } else {
                arrowFunctionParams(fnNode, params, destructuring, destructuringDefault, paramNames);
            }

            if (!destructuring.isEmpty()) {
                Node destructuringNode = new Node(Token.COMMA);
                // Add assignment helper for each destructuring parameter
                for (Map.Entry<String, Node> param : destructuring.entrySet()) {
                    Node defaultValue = null;
                    if (destructuringDefault != null) {
                        defaultValue = destructuringDefault.get(param.getKey());
                    }
                    Node assign =
                            createDestructuringAssignment(
                                    Token.VAR, param.getValue(), createName(param.getKey()), defaultValue);
                    destructuringNode.addChildToBack(assign);
                }
                fnNode.putProp(Node.DESTRUCTURING_PARAMS, destructuringNode);
            }

            AstNode body = parseFunctionBody(FunctionNode.ARROW_FUNCTION, fnNode);
            fnNode.setBody(body);
            int end = functionSourceStart + body.getPosition() + body.getLength();
            fnNode.setRawSourceBounds(functionSourceStart, end);
            fnNode.setLength(end - functionSourceStart);
        } finally {
            savedVars.restore();
        }

        if (fnNode.isGenerator()) {
            reportError("msg.arrowfunction.generator");
            return makeErrorNode();
        }

        fnNode.setSourceName(sourceURI);
        fnNode.setBaseLineno(baseLineno);
        fnNode.setEndLineno(ts.lineno);

        return fnNode;
    }

    private void arrowFunctionParams(
            FunctionNode fnNode,
            AstNode params,
            Map<String, Node> destructuring,
            Map<String, Node> destructuringDefault,
            Set<String> paramNames)
            throws IOException {
        if (params instanceof ArrayLiteral || params instanceof ObjectLiteral) {
            markDestructuring(params);
            fnNode.addParam(params);
            String pname = currentScriptOrFn.getNextTempName();
            defineSymbol(Token.LP, pname, false);
            destructuring.put(pname, params);
        } else if (params instanceof InfixExpression && params.getType() == Token.COMMA) {
            arrowFunctionParams(
                    fnNode, ((InfixExpression) params).getLeft(), destructuring, destructuringDefault, paramNames);
            arrowFunctionParams(
                    fnNode, ((InfixExpression) params).getRight(), destructuring, destructuringDefault, paramNames);
        } else if (params instanceof Name) {
            fnNode.addParam(params);
            String paramName = ((Name) params).getIdentifier();
            defineSymbol(Token.LP, paramName);

            if (this.inUseStrictDirective) {
                if ("eval".equals(paramName) || "arguments".equals(paramName)) {
                    reportError("msg.bad.id.strict", paramName);
                }
                if (paramNames.contains(paramName)) addError("msg.dup.param.strict", paramName);
                paramNames.add(paramName);
            }
        } else if (params instanceof Assignment) {
            if (compilerEnv.getLanguageVersion() >= Context.VERSION_ES6) {
                AstNode rhs = ((Assignment) params).getRight();
                AstNode lhs = ((Assignment) params).getLeft();
                String paramName;

                /* copy default values for use in IR */
                if (lhs instanceof Name) {
                    paramName = ((Name) lhs).getIdentifier();
                    fnNode.putDefaultParams(paramName, rhs);
                    arrowFunctionParams(fnNode, lhs, destructuring, destructuringDefault, paramNames);
                } else if (lhs instanceof ArrayLiteral || lhs instanceof ObjectLiteral) {
                    markDestructuring(lhs);
                    fnNode.addParam(lhs);
                    String pname = currentScriptOrFn.getNextTempName();
                    defineSymbol(Token.LP, pname, false);
                    destructuring.put(pname, lhs);
                    destructuringDefault.put(pname, rhs);
                } else {
                    reportError("msg.no.parm", params.getPosition(), params.getLength());
                    fnNode.addParam(makeErrorNode());
                }
            } else {
                // TODO(satish): raise error
            }
        } else {
            reportError("msg.no.parm", params.getPosition(), params.getLength());
            fnNode.addParam(makeErrorNode());
        }
    }

    // This function does not match the closing RC: the caller matches
    // the RC so it can provide a suitable error message if not matched.
    // This means it's up to the caller to set the length of the node to
    // include the closing RC.  The node start pos is set to the
    // absolute buffer start position, and the caller should fix it up
    // to be relative to the parent node.  All children of this block
    // node are given relative start positions and correct lengths.

    private AstNode statements(AstNode parent) throws IOException {
        if (currentToken != Token.LC // assertion can be invalid in bad code
                && !compilerEnv.isIdeMode()) codeBug();
        int pos = ts.tokenBeg;
        AstNode block = parent != null ? parent : new Block(pos);
        block.setLineno(ts.lineno);

        int tt;
        while ((tt = peekToken()) > Token.EOF && tt != Token.RC) {
            block.addChild(statement());
        }
        block.setLength(ts.tokenBeg - pos);
        return block;
    }

    private AstNode statements() throws IOException {
        return statements(null);
    }

    private static class ConditionData {
        AstNode condition;
        int lp = -1;
        int rp = -1;
    }

    // parse and return a parenthesized expression
    private ConditionData condition() throws IOException {
        ConditionData data = new ConditionData();

        if (mustMatchToken(Token.LP, "msg.no.paren.cond", true)) data.lp = ts.tokenBeg;

        data.condition = expr(false);

        if (mustMatchToken(Token.RP, "msg.no.paren.after.cond", true)) data.rp = ts.tokenBeg;

        // Report strict warning on code like "if (a = 7) ...". Suppress the
        // warning if the condition is parenthesized, like "if ((a = 7)) ...".
        if (data.condition instanceof Assignment) {
            addStrictWarning(
                    "msg.equal.as.assign",
                    "",
                    data.condition.getPosition(),
                    data.condition.getLength());
        }
        return data;
    }

    private AstNode statement() throws IOException {
        int pos = ts.tokenBeg;
        try {
            AstNode pn = statementHelper();
            if (pn != null) {
                if (compilerEnv.isStrictMode() && !pn.hasSideEffects()) {
                    int beg = pn.getPosition();
                    beg = Math.max(beg, lineBeginningFor(beg));
                    addStrictWarning(
                            pn instanceof EmptyStatement
                                    ? "msg.extra.trailing.semi"
                                    : "msg.no.side.effects",
                            "",
                            beg,
                            nodeEnd(pn) - beg);
                }
                int ntt = peekToken();
                if (ntt == Token.COMMENT
                        && pn.getLineno()
                                == scannedComments.get(scannedComments.size() - 1).getLineno()) {
                    pn.setInlineComment(scannedComments.get(scannedComments.size() - 1));
                    consumeToken();
                }
                return pn;
            }
        } catch (ParserException e) {
            // an ErrorNode was added to the ErrorReporter
        }

        // error:  skip ahead to a probable statement boundary
        guessingStatementEnd:
        for (; ; ) {
            int tt = peekTokenOrEOL();
            consumeToken();
            switch (tt) {
                case Token.ERROR:
                case Token.EOF:
                case Token.EOL:
                case Token.SEMI:
                    break guessingStatementEnd;
            }
        }
        // We don't make error nodes explicitly part of the tree;
        // they get added to the ErrorReporter.  May need to do
        // something different here.
        return new EmptyStatement(pos, ts.tokenBeg - pos);
    }

    private AstNode statementHelper() throws IOException {
        // If the statement is set, then it's been told its label by now.
        if (currentLabel != null && currentLabel.getStatement() != null) currentLabel = null;

        AstNode pn = null;
        int tt = peekToken(), pos = ts.tokenBeg;

        switch (tt) {
            case Token.IF:
                return ifStatement();

            case Token.SWITCH:
                return switchStatement();

            case Token.WHILE:
                return whileLoop();

            case Token.DO:
                return doLoop();

            case Token.FOR:
                return forLoop();

            case Token.TRY:
                return tryStatement();

            case Token.THROW:
                pn = throwStatement();
                break;

            case Token.BREAK:
                pn = breakStatement();
                break;

            case Token.CONTINUE:
                pn = continueStatement();
                break;

            case Token.WITH:
                if (this.inUseStrictDirective) {
                    reportError("msg.no.with.strict");
                }
                return withStatement();

            case Token.CONST:
            case Token.VAR:
                consumeToken();
                int lineno = ts.lineno;
                pn = variables(currentToken, ts.tokenBeg, true);
                pn.setLineno(lineno);
                break;

            case Token.LET:
                pn = letStatement();
                if (pn instanceof VariableDeclaration && peekToken() == Token.SEMI) break;
                return pn;

            case Token.RETURN:
            case Token.YIELD:
                pn = returnOrYield(tt, false);
                break;

            case Token.DEBUGGER:
                consumeToken();
                pn = new KeywordLiteral(ts.tokenBeg, ts.tokenEnd - ts.tokenBeg, tt);
                pn.setLineno(ts.lineno);
                break;

            case Token.LC:
                return block();

            case Token.ERROR:
                consumeToken();
                return makeErrorNode();

            case Token.SEMI:
                consumeToken();
                pos = ts.tokenBeg;
                pn = new EmptyStatement(pos, ts.tokenEnd - pos);
                pn.setLineno(ts.lineno);
                return pn;

            case Token.FUNCTION:
                consumeToken();
                return function(FunctionNode.FUNCTION_EXPRESSION_STATEMENT);

            case Token.DEFAULT:
                pn = defaultXmlNamespace();
                break;

            case Token.NAME:
                pn = nameOrLabel();
                if (pn instanceof ExpressionStatement) break;
                return pn; // LabeledStatement
            case Token.COMMENT:
                // Do not consume token here
                pn = scannedComments.get(scannedComments.size() - 1);
                return pn;
            default:
                lineno = ts.lineno;
                pn = new ExpressionStatement(expr(false), !insideFunction());
                pn.setLineno(lineno);
                break;
        }

        autoInsertSemicolon(pn);
        return pn;
    }

    private void autoInsertSemicolon(AstNode pn) throws IOException {
        int ttFlagged = peekFlaggedToken();
        int pos = pn.getPosition();
        switch (ttFlagged & CLEAR_TI_MASK) {
            case Token.SEMI:
                // Consume ';' as a part of expression
                consumeToken();
                // extend the node bounds to include the semicolon.
                pn.setLength(ts.tokenEnd - pos);
                break;
            case Token.ERROR:
            case Token.EOF:
            case Token.RC:
                // Autoinsert ;
                // Token.EOF can have negative length and negative nodeEnd(pn).
                // So, make the end position at least pos+1.
                warnMissingSemi(pos, Math.max(pos + 1, nodeEnd(pn)));
                break;
            default:
                if ((ttFlagged & TI_AFTER_EOL) == 0) {
                    // Report error if no EOL or autoinsert ; otherwise
                    reportError("msg.no.semi.stmt");
                } else {
                    warnMissingSemi(pos, nodeEnd(pn));
                }
                break;
        }
    }

    private IfStatement ifStatement() throws IOException {
        if (currentToken != Token.IF) codeBug();
        consumeToken();
        int pos = ts.tokenBeg, lineno = ts.lineno, elsePos = -1;
        IfStatement pn = new IfStatement(pos);
        ConditionData data = condition();
        AstNode ifTrue = getNextStatementAfterInlineComments(pn), ifFalse = null;
        if (matchToken(Token.ELSE, true)) {
            int tt = peekToken();
            if (tt == Token.COMMENT) {
                pn.setElseKeyWordInlineComment(scannedComments.get(scannedComments.size() - 1));
                consumeToken();
            }
            elsePos = ts.tokenBeg - pos;
            ifFalse = statement();
        }
        int end = getNodeEnd(ifFalse != null ? ifFalse : ifTrue);
        pn.setLength(end - pos);
        pn.setCondition(data.condition);
        pn.setParens(data.lp - pos, data.rp - pos);
        pn.setThenPart(ifTrue);
        pn.setElsePart(ifFalse);
        pn.setElsePosition(elsePos);
        pn.setLineno(lineno);
        return pn;
    }

    private SwitchStatement switchStatement() throws IOException {
        if (currentToken != Token.SWITCH) codeBug();
        consumeToken();
        int pos = ts.tokenBeg;

        SwitchStatement pn = new SwitchStatement(pos);
        if (mustMatchToken(Token.LP, "msg.no.paren.switch", true)) pn.setLp(ts.tokenBeg - pos);
        pn.setLineno(ts.lineno);

        AstNode discriminant = expr(false);
        pn.setExpression(discriminant);
        enterSwitch(pn);

        try {
            if (mustMatchToken(Token.RP, "msg.no.paren.after.switch", true))
                pn.setRp(ts.tokenBeg - pos);

            mustMatchToken(Token.LC, "msg.no.brace.switch", true);

            boolean hasDefault = false;
            int tt;
            switchLoop:
            for (; ; ) {
                tt = nextToken();
                int casePos = ts.tokenBeg;
                int caseLineno = ts.lineno;
                AstNode caseExpression = null;
                switch (tt) {
                    case Token.RC:
                        pn.setLength(ts.tokenEnd - pos);
                        break switchLoop;

                    case Token.CASE:
                        caseExpression = expr(false);
                        mustMatchToken(Token.COLON, "msg.no.colon.case", true);
                        break;

                    case Token.DEFAULT:
                        if (hasDefault) {
                            reportError("msg.double.switch.default");
                        }
                        hasDefault = true;
                        mustMatchToken(Token.COLON, "msg.no.colon.case", true);
                        break;
                    case Token.COMMENT:
                        AstNode n = scannedComments.get(scannedComments.size() - 1);
                        pn.addChild(n);
                        continue switchLoop;
                    default:
                        reportError("msg.bad.switch");
                        break switchLoop;
                }

                SwitchCase caseNode = new SwitchCase(casePos);
                caseNode.setExpression(caseExpression);
                caseNode.setLength(ts.tokenEnd - pos); // include colon
                caseNode.setLineno(caseLineno);

                while ((tt = peekToken()) != Token.RC
                        && tt != Token.CASE
                        && tt != Token.DEFAULT
                        && tt != Token.EOF) {
                    if (tt == Token.COMMENT) {
                        Comment inlineComment = scannedComments.get(scannedComments.size() - 1);
                        if (caseNode.getInlineComment() == null
                                && inlineComment.getLineno() == caseNode.getLineno()) {
                            caseNode.setInlineComment(inlineComment);
                        } else {
                            caseNode.addStatement(inlineComment);
                        }
                        consumeToken();
                        continue;
                    }
                    AstNode nextStmt = statement();
                    caseNode.addStatement(nextStmt); // updates length
                }
                pn.addCase(caseNode);
            }
        } finally {
            exitSwitch();
        }
        return pn;
    }

    private WhileLoop whileLoop() throws IOException {
        if (currentToken != Token.WHILE) codeBug();
        consumeToken();
        int pos = ts.tokenBeg;
        WhileLoop pn = new WhileLoop(pos);
        pn.setLineno(ts.lineno);
        enterLoop(pn);
        try {
            ConditionData data = condition();
            pn.setCondition(data.condition);
            pn.setParens(data.lp - pos, data.rp - pos);
            AstNode body = getNextStatementAfterInlineComments(pn);
            pn.setLength(getNodeEnd(body) - pos);
            restoreRelativeLoopPosition(pn);
            pn.setBody(body);
        } finally {
            exitLoop();
        }
        return pn;
    }

    private DoLoop doLoop() throws IOException {
        if (currentToken != Token.DO) codeBug();
        consumeToken();
        int pos = ts.tokenBeg, end;
        DoLoop pn = new DoLoop(pos);
        pn.setLineno(ts.lineno);
        enterLoop(pn);
        try {
            AstNode body = getNextStatementAfterInlineComments(pn);
            mustMatchToken(Token.WHILE, "msg.no.while.do", true);
            pn.setWhilePosition(ts.tokenBeg - pos);
            ConditionData data = condition();
            pn.setCondition(data.condition);
            pn.setParens(data.lp - pos, data.rp - pos);
            end = getNodeEnd(body);
            restoreRelativeLoopPosition(pn);
            pn.setBody(body);
        } finally {
            exitLoop();
        }
        // Always auto-insert semicolon to follow SpiderMonkey:
        // It is required by ECMAScript but is ignored by the rest of
        // world, see bug 238945
        if (matchToken(Token.SEMI, true)) {
            end = ts.tokenEnd;
        }
        pn.setLength(end - pos);
        return pn;
    }

    private int peekUntilNonComment(int tt) throws IOException {
        while (tt == Token.COMMENT) {
            consumeToken();
            tt = peekToken();
        }
        return tt;
    }

    private AstNode getNextStatementAfterInlineComments(AstNode pn) throws IOException {
        AstNode body = statement();
        if (Token.COMMENT == body.getType()) {
            AstNode commentNode = body;
            body = statement();
            if (pn != null) {
                pn.setInlineComment(commentNode);
            } else {
                body.setInlineComment(commentNode);
            }
        }
        return body;
    }

    private Loop forLoop() throws IOException {
        if (currentToken != Token.FOR) codeBug();
        consumeToken();
        int forPos = ts.tokenBeg, lineno = ts.lineno;
        boolean isForEach = false, isForIn = false, isForOf = false;
        int eachPos = -1, inPos = -1, lp = -1, rp = -1;
        AstNode init = null; // init is also foo in 'foo in object'
        AstNode cond = null; // cond is also object in 'foo in object'
        AstNode incr = null;
        Loop pn = null;

        Scope tempScope = new Scope();
        pushScope(tempScope); // decide below what AST class to use
        try {
            // See if this is a for each () instead of just a for ()
            if (matchToken(Token.NAME, true)) {
                if ("each".equals(ts.getString())) {
                    isForEach = true;
                    eachPos = ts.tokenBeg - forPos;
                } else {
                    reportError("msg.no.paren.for");
                }
            }

            if (mustMatchToken(Token.LP, "msg.no.paren.for", true)) lp = ts.tokenBeg - forPos;
            int tt = peekToken();

            init = forLoopInit(tt);
            if (matchToken(Token.IN, true)) {
                isForIn = true;
                inPos = ts.tokenBeg - forPos;
                markDestructuring(init);
                cond = expr(false); // object over which we're iterating
            } else if (compilerEnv.getLanguageVersion() >= Context.VERSION_ES6
                    && matchToken(Token.NAME, true)
                    && "of".equals(ts.getString())) {
                isForOf = true;
                inPos = ts.tokenBeg - forPos;
                markDestructuring(init);
                cond = expr(false); // object over which we're iterating
            } else { // ordinary for-loop
                mustMatchToken(Token.SEMI, "msg.no.semi.for", true);
                if (peekToken() == Token.SEMI) {
                    // no loop condition
                    cond = new EmptyExpression(ts.tokenBeg, 1);
                    cond.setLineno(ts.lineno);
                } else {
                    cond = expr(false);
                }

                mustMatchToken(Token.SEMI, "msg.no.semi.for.cond", true);
                int tmpPos = ts.tokenEnd;
                if (peekToken() == Token.RP) {
                    incr = new EmptyExpression(tmpPos, 1);
                    incr.setLineno(ts.lineno);
                } else {
                    incr = expr(false);
                }
            }

            if (mustMatchToken(Token.RP, "msg.no.paren.for.ctrl", true)) rp = ts.tokenBeg - forPos;

            if (isForIn || isForOf) {
                ForInLoop fis = new ForInLoop(forPos);
                if (init instanceof VariableDeclaration) {
                    // check that there was only one variable given
                    if (((VariableDeclaration) init).getVariables().size() > 1) {
                        reportError("msg.mult.index");
                    }
                }
                if (isForOf && isForEach) {
                    reportError("msg.invalid.for.each");
                }
                fis.setIterator(init);
                fis.setIteratedObject(cond);
                fis.setInPosition(inPos);
                fis.setIsForEach(isForEach);
                fis.setEachPosition(eachPos);
                fis.setIsForOf(isForOf);
                pn = fis;
            } else {
                ForLoop fl = new ForLoop(forPos);
                fl.setInitializer(init);
                fl.setCondition(cond);
                fl.setIncrement(incr);
                pn = fl;
            }

            // replace temp scope with the new loop object
            currentScope.replaceWith(pn);
            popScope();

            // We have to parse the body -after- creating the loop node,
            // so that the loop node appears in the loopSet, allowing
            // break/continue statements to find the enclosing loop.
            enterLoop(pn);
            try {
                AstNode body = getNextStatementAfterInlineComments(pn);
                pn.setLength(getNodeEnd(body) - forPos);
                restoreRelativeLoopPosition(pn);
                pn.setBody(body);
            } finally {
                exitLoop();
            }

        } finally {
            if (currentScope == tempScope) {
                popScope();
            }
        }
        pn.setParens(lp, rp);
        pn.setLineno(lineno);
        return pn;
    }

    private AstNode forLoopInit(int tt) throws IOException {
        try {
            inForInit = true; // checked by variables() and relExpr()
            AstNode init = null;
            if (tt == Token.SEMI) {
                init = new EmptyExpression(ts.tokenBeg, 1);
                init.setLineno(ts.lineno);
            } else if (tt == Token.VAR || tt == Token.LET) {
                consumeToken();
                init = variables(tt, ts.tokenBeg, false);
            } else {
                init = expr(false);
            }
            return init;
        } finally {
            inForInit = false;
        }
    }

    private TryStatement tryStatement() throws IOException {
        if (currentToken != Token.TRY) codeBug();
        consumeToken();

        // Pull out JSDoc info and reset it before recursing.
        Comment jsdocNode = getAndResetJsDoc();

        int tryPos = ts.tokenBeg, lineno = ts.lineno, finallyPos = -1;

        TryStatement pn = new TryStatement(tryPos);
        // Hnadled comment here because there should not be try without LC
        int lctt = peekToken();
        while (lctt == Token.COMMENT) {
            Comment commentNode = scannedComments.get(scannedComments.size() - 1);
            pn.setInlineComment(commentNode);
            consumeToken();
            lctt = peekToken();
        }
        if (lctt != Token.LC) {
            reportError("msg.no.brace.try");
        }
        AstNode tryBlock = getNextStatementAfterInlineComments(pn);
        int tryEnd = getNodeEnd(tryBlock);

        List<CatchClause> clauses = null;

        boolean sawDefaultCatch = false;
        int peek = peekToken();
        while (peek == Token.COMMENT) {
            Comment commentNode = scannedComments.get(scannedComments.size() - 1);
            pn.setInlineComment(commentNode);
            consumeToken();
            peek = peekToken();
        }
        if (peek == Token.CATCH) {
            while (matchToken(Token.CATCH, true)) {
                int catchLineNum = ts.lineno;
                if (sawDefaultCatch) {
                    reportError("msg.catch.unreachable");
                }
                int catchPos = ts.tokenBeg, lp = -1, rp = -1, guardPos = -1;
                Name varName = null;
                AstNode catchCond = null;

                switch (peekToken()) {
                    case Token.LP:
                        {
                            matchToken(Token.LP, true);
                            lp = ts.tokenBeg;
                            mustMatchToken(Token.NAME, "msg.bad.catchcond", true);

                            varName = createNameNode();
                            Comment jsdocNodeForName = getAndResetJsDoc();
                            if (jsdocNodeForName != null) {
                                varName.setJsDocNode(jsdocNodeForName);
                            }
                            String varNameString = varName.getIdentifier();
                            if (inUseStrictDirective) {
                                if ("eval".equals(varNameString)
                                        || "arguments".equals(varNameString)) {
                                    reportError("msg.bad.id.strict", varNameString);
                                }
                            }

                            if (matchToken(Token.IF, true)) {
                                guardPos = ts.tokenBeg;
                                catchCond = expr(false);
                            } else {
                                sawDefaultCatch = true;
                            }

                            if (mustMatchToken(Token.RP, "msg.bad.catchcond", true)) {
                                rp = ts.tokenBeg;
                            }
                            mustMatchToken(Token.LC, "msg.no.brace.catchblock", true);
                        }
                        break;
                    case Token.LC:
                        if (compilerEnv.getLanguageVersion() >= Context.VERSION_ES6) {
                            matchToken(Token.LC, true);
                        } else {
                            reportError("msg.no.paren.catch");
                        }
                        break;
                    default:
                        reportError("msg.no.paren.catch");
                        break;
                }

                Scope catchScope = new Scope(catchPos);
                CatchClause catchNode = new CatchClause(catchPos);
                catchNode.setLineno(ts.lineno);
                pushScope(catchScope);
                try {
                    statements(catchScope);
                } finally {
                    popScope();
                }

                tryEnd = getNodeEnd(catchScope);
                catchNode.setVarName(varName);
                catchNode.setCatchCondition(catchCond);
                catchNode.setBody(catchScope);
                if (guardPos != -1) {
                    catchNode.setIfPosition(guardPos - catchPos);
                }
                catchNode.setParens(lp, rp);
                catchNode.setLineno(catchLineNum);

                if (mustMatchToken(Token.RC, "msg.no.brace.after.body", true)) tryEnd = ts.tokenEnd;
                catchNode.setLength(tryEnd - catchPos);
                if (clauses == null) clauses = new ArrayList<>();
                clauses.add(catchNode);
            }
        } else if (peek != Token.FINALLY) {
            mustMatchToken(Token.FINALLY, "msg.try.no.catchfinally", true);
        }

        AstNode finallyBlock = null;
        if (matchToken(Token.FINALLY, true)) {
            finallyPos = ts.tokenBeg;
            finallyBlock = statement();
            tryEnd = getNodeEnd(finallyBlock);
        }

        pn.setLength(tryEnd - tryPos);
        pn.setTryBlock(tryBlock);
        pn.setCatchClauses(clauses);
        pn.setFinallyBlock(finallyBlock);
        if (finallyPos != -1) {
            pn.setFinallyPosition(finallyPos - tryPos);
        }
        pn.setLineno(lineno);

        if (jsdocNode != null) {
            pn.setJsDocNode(jsdocNode);
        }

        return pn;
    }

    private ThrowStatement throwStatement() throws IOException {
        if (currentToken != Token.THROW) codeBug();
        consumeToken();
        int pos = ts.tokenBeg, lineno = ts.lineno;
        if (peekTokenOrEOL() == Token.EOL) {
            // ECMAScript does not allow new lines before throw expression,
            // see bug 256617
            reportError("msg.bad.throw.eol");
        }
        AstNode expr = expr(false);
        ThrowStatement pn = new ThrowStatement(pos, expr);
        pn.setLineno(lineno);
        return pn;
    }

    // If we match a NAME, consume the token and return the statement
    // with that label.  If the name does not match an existing label,
    // reports an error.  Returns the labeled statement node, or null if
    // the peeked token was not a name.  Side effect:  sets scanner token
    // information for the label identifier (tokenBeg, tokenEnd, etc.)

    private LabeledStatement matchJumpLabelName() throws IOException {
        LabeledStatement label = null;

        if (peekTokenOrEOL() == Token.NAME) {
            consumeToken();
            if (labelSet != null) {
                label = labelSet.get(ts.getString());
            }
            if (label == null) {
                reportError("msg.undef.label");
            }
        }

        return label;
    }

    private BreakStatement breakStatement() throws IOException {
        if (currentToken != Token.BREAK) codeBug();
        consumeToken();
        int lineno = ts.lineno, pos = ts.tokenBeg, end = ts.tokenEnd;
        Name breakLabel = null;
        if (peekTokenOrEOL() == Token.NAME) {
            breakLabel = createNameNode();
            end = getNodeEnd(breakLabel);
        }

        // matchJumpLabelName only matches if there is one
        LabeledStatement labels = matchJumpLabelName();
        // always use first label as target
        Jump breakTarget = labels == null ? null : labels.getFirstLabel();

        if (breakTarget == null && breakLabel == null) {
            if (loopAndSwitchSet == null || loopAndSwitchSet.size() == 0) {
                reportError("msg.bad.break", pos, end - pos);
            } else {
                breakTarget = loopAndSwitchSet.get(loopAndSwitchSet.size() - 1);
            }
        }

        BreakStatement pn = new BreakStatement(pos, end - pos);
        pn.setBreakLabel(breakLabel);
        // can be null if it's a bad break in error-recovery mode
        if (breakTarget != null) pn.setBreakTarget(breakTarget);
        pn.setLineno(lineno);
        return pn;
    }

    private ContinueStatement continueStatement() throws IOException {
        if (currentToken != Token.CONTINUE) codeBug();
        consumeToken();
        int lineno = ts.lineno, pos = ts.tokenBeg, end = ts.tokenEnd;
        Name label = null;
        if (peekTokenOrEOL() == Token.NAME) {
            label = createNameNode();
            end = getNodeEnd(label);
        }

        // matchJumpLabelName only matches if there is one
        LabeledStatement labels = matchJumpLabelName();
        Loop target = null;
        if (labels == null && label == null) {
            if (loopSet == null || loopSet.size() == 0) {
                reportError("msg.continue.outside");
            } else {
                target = loopSet.get(loopSet.size() - 1);
            }
        } else {
            if (labels == null || !(labels.getStatement() instanceof Loop)) {
                reportError("msg.continue.nonloop", pos, end - pos);
            }
            target = labels == null ? null : (Loop) labels.getStatement();
        }

        ContinueStatement pn = new ContinueStatement(pos, end - pos);
        if (target != null) // can be null in error-recovery mode
        pn.setTarget(target);
        pn.setLabel(label);
        pn.setLineno(lineno);
        return pn;
    }

    private WithStatement withStatement() throws IOException {
        if (currentToken != Token.WITH) codeBug();
        consumeToken();

        Comment withComment = getAndResetJsDoc();

        int lineno = ts.lineno, pos = ts.tokenBeg, lp = -1, rp = -1;
        if (mustMatchToken(Token.LP, "msg.no.paren.with", true)) lp = ts.tokenBeg;

        AstNode obj = expr(false);

        if (mustMatchToken(Token.RP, "msg.no.paren.after.with", true)) rp = ts.tokenBeg;

        WithStatement pn = new WithStatement(pos);
        AstNode body = getNextStatementAfterInlineComments(pn);
        pn.setLength(getNodeEnd(body) - pos);
        pn.setJsDocNode(withComment);
        pn.setExpression(obj);
        pn.setStatement(body);
        pn.setParens(lp, rp);
        pn.setLineno(lineno);
        return pn;
    }

    private AstNode letStatement() throws IOException {
        if (currentToken != Token.LET) codeBug();
        consumeToken();
        int lineno = ts.lineno, pos = ts.tokenBeg;
        AstNode pn;
        if (peekToken() == Token.LP) {
            pn = let(true, pos);
        } else {
            pn = variables(Token.LET, pos, true); // else, e.g.: let x=6, y=7;
        }
        pn.setLineno(lineno);
        return pn;
    }

    /**
     * Returns whether or not the bits in the mask have changed to all set.
     *
     * @param before bits before change
     * @param after bits after change
     * @param mask mask for bits
     * @return {@code true} if all the bits in the mask are set in "after" but not in "before"
     */
    private static final boolean nowAllSet(int before, int after, int mask) {
        return ((before & mask) != mask) && ((after & mask) == mask);
    }

    private AstNode returnOrYield(int tt, boolean exprContext) throws IOException {
        if (!insideFunction()) {
            reportError(tt == Token.RETURN ? "msg.bad.return" : "msg.bad.yield");
        }
        consumeToken();
        int lineno = ts.lineno, pos = ts.tokenBeg, end = ts.tokenEnd;

        boolean yieldStar = false;
        if ((tt == Token.YIELD)
                && (compilerEnv.getLanguageVersion() >= Context.VERSION_ES6)
                && (peekToken() == Token.MUL)) {
            yieldStar = true;
            consumeToken();
        }

        AstNode e = null;
        // This is ugly, but we don't want to require a semicolon.
        switch (peekTokenOrEOL()) {
            case Token.SEMI:
            case Token.RC:
            case Token.RB:
            case Token.RP:
            case Token.EOF:
            case Token.EOL:
            case Token.ERROR:
                break;
            case Token.YIELD:
                if (compilerEnv.getLanguageVersion() < Context.VERSION_ES6) {
                    // Take extra care to preserve language compatibility
                    break;
                }
                // fallthrough
            default:
                e = expr(false);
                end = getNodeEnd(e);
        }

        int before = endFlags;
        AstNode ret;

        if (tt == Token.RETURN) {
            endFlags |= e == null ? Node.END_RETURNS : Node.END_RETURNS_VALUE;
            ret = new ReturnStatement(pos, end - pos, e);

            // see if we need a strict mode warning
            if (nowAllSet(before, endFlags, Node.END_RETURNS | Node.END_RETURNS_VALUE))
                addStrictWarning("msg.return.inconsistent", "", pos, end - pos);
        } else {
            if (!insideFunction()) reportError("msg.bad.yield");
            endFlags |= Node.END_YIELDS;
            ret = new Yield(pos, end - pos, e, yieldStar);
            setRequiresActivation();
            setIsGenerator();
            if (!exprContext) {
                ret = new ExpressionStatement(ret);
            }
        }

        // see if we are mixing yields and value returns.
        if (insideFunction()
                && nowAllSet(before, endFlags, Node.END_YIELDS | Node.END_RETURNS_VALUE)) {
            FunctionNode fn = (FunctionNode) currentScriptOrFn;
            if (!fn.isES6Generator()) {
                Name name = ((FunctionNode) currentScriptOrFn).getFunctionName();
                if (name == null || name.length() == 0) {
                    addError("msg.anon.generator.returns", "");
                } else {
                    addError("msg.generator.returns", name.getIdentifier());
                }
            }
        }

        ret.setLineno(lineno);
        return ret;
    }

    private AstNode block() throws IOException {
        if (currentToken != Token.LC) codeBug();
        consumeToken();
        int pos = ts.tokenBeg;
        Scope block = new Scope(pos);
        block.setLineno(ts.lineno);
        pushScope(block);
        try {
            statements(block);
            mustMatchToken(Token.RC, "msg.no.brace.block", true);
            block.setLength(ts.tokenEnd - pos);
            return block;
        } finally {
            popScope();
        }
    }

    private AstNode defaultXmlNamespace() throws IOException {
        if (currentToken != Token.DEFAULT) codeBug();
        consumeToken();
        mustHaveXML();
        setRequiresActivation();
        int lineno = ts.lineno, pos = ts.tokenBeg;

        if (!(matchToken(Token.NAME, true) && "xml".equals(ts.getString()))) {
            reportError("msg.bad.namespace");
        }
        if (!(matchToken(Token.NAME, true) && "namespace".equals(ts.getString()))) {
            reportError("msg.bad.namespace");
        }
        if (!matchToken(Token.ASSIGN, true)) {
            reportError("msg.bad.namespace");
        }

        AstNode e = expr(false);
        UnaryExpression dxmln = new UnaryExpression(pos, getNodeEnd(e) - pos);
        dxmln.setOperator(Token.DEFAULTNAMESPACE);
        dxmln.setOperand(e);
        dxmln.setLineno(lineno);

        ExpressionStatement es = new ExpressionStatement(dxmln, true);
        return es;
    }

    private void recordLabel(Label label, LabeledStatement bundle) throws IOException {
        // current token should be colon that primaryExpr left untouched
        if (peekToken() != Token.COLON) codeBug();
        consumeToken();
        String name = label.getName();
        if (labelSet == null) {
            labelSet = new HashMap<>();
        } else {
            LabeledStatement ls = labelSet.get(name);
            if (ls != null) {
                if (compilerEnv.isIdeMode()) {
                    Label dup = ls.getLabelByName(name);
                    reportError("msg.dup.label", dup.getAbsolutePosition(), dup.getLength());
                }
                reportError("msg.dup.label", label.getPosition(), label.getLength());
            }
        }
        bundle.addLabel(label);
        labelSet.put(name, bundle);
    }

    /**
     * Found a name in a statement context. If it's a label, we gather up any following labels and
     * the next non-label statement into a {@link LabeledStatement} "bundle" and return that.
     * Otherwise we parse an expression and return it wrapped in an {@link ExpressionStatement}.
     */
    private AstNode nameOrLabel() throws IOException {
        if (currentToken != Token.NAME) throw codeBug();
        int pos = ts.tokenBeg;

        // set check for label and call down to primaryExpr
        currentFlaggedToken |= TI_CHECK_LABEL;
        AstNode expr = expr(false);

        if (expr.getType() != Token.LABEL) {
            AstNode n = new ExpressionStatement(expr, !insideFunction());
            n.lineno = expr.lineno;
            return n;
        }

        LabeledStatement bundle = new LabeledStatement(pos);
        recordLabel((Label) expr, bundle);
        bundle.setLineno(ts.lineno);
        // look for more labels
        AstNode stmt = null;
        while (peekToken() == Token.NAME) {
            currentFlaggedToken |= TI_CHECK_LABEL;
            expr = expr(false);
            if (expr.getType() != Token.LABEL) {
                stmt = new ExpressionStatement(expr, !insideFunction());
                autoInsertSemicolon(stmt);
                break;
            }
            recordLabel((Label) expr, bundle);
        }

        // no more labels; now parse the labeled statement
        try {
            currentLabel = bundle;
            if (stmt == null) {
                stmt = statementHelper();
                int ntt = peekToken();
                if (ntt == Token.COMMENT
                        && stmt.getLineno()
                                == scannedComments.get(scannedComments.size() - 1).getLineno()) {
                    stmt.setInlineComment(scannedComments.get(scannedComments.size() - 1));
                    consumeToken();
                }
            }
        } finally {
            currentLabel = null;
            // remove the labels for this statement from the global set
            for (Label lb : bundle.getLabels()) {
                labelSet.remove(lb.getName());
            }
        }

        // If stmt has parent assigned its position already is relative
        // (See bug #710225)
        bundle.setLength(stmt.getParent() == null ? getNodeEnd(stmt) - pos : getNodeEnd(stmt));
        bundle.setStatement(stmt);
        return bundle;
    }

    /**
     * Parse a 'var' or 'const' statement, or a 'var' init list in a for statement.
     *
     * @param declType A token value: either VAR, CONST, or LET depending on context.
     * @param pos the position where the node should start. It's sometimes the var/const/let
     *     keyword, and other times the beginning of the first token in the first variable
     *     declaration.
     * @return the parsed variable list
     */
    private VariableDeclaration variables(int declType, int pos, boolean isStatement)
            throws IOException {
        int end;
        VariableDeclaration pn = new VariableDeclaration(pos);
        pn.setType(declType);
        pn.setLineno(ts.lineno);
        Comment varjsdocNode = getAndResetJsDoc();
        if (varjsdocNode != null) {
            pn.setJsDocNode(varjsdocNode);
        }
        // Example:
        // var foo = {a: 1, b: 2}, bar = [3, 4];
        // var {b: s2, a: s1} = foo, x = 6, y, [s3, s4] = bar;
        for (; ; ) {
            AstNode destructuring = null;
            Name name = null;
            int tt = peekToken(), kidPos = ts.tokenBeg;
            end = ts.tokenEnd;

            if (tt == Token.LB || tt == Token.LC) {
                // Destructuring assignment, e.g., var [a,b] = ...
                destructuring = destructuringPrimaryExpr();
                end = getNodeEnd(destructuring);
                if (!(destructuring instanceof DestructuringForm))
                    reportError("msg.bad.assign.left", kidPos, end - kidPos);
                markDestructuring(destructuring);
            } else {
                // Simple variable name
                mustMatchToken(Token.NAME, "msg.bad.var", true);
                name = createNameNode();
                name.setLineno(ts.getLineno());
                if (inUseStrictDirective) {
                    String id = ts.getString();
                    if ("eval".equals(id) || "arguments".equals(ts.getString())) {
                        reportError("msg.bad.id.strict", id);
                    }
                }
                defineSymbol(declType, ts.getString(), inForInit);
            }

            int lineno = ts.lineno;

            Comment jsdocNode = getAndResetJsDoc();

            AstNode init = null;
            if (matchToken(Token.ASSIGN, true)) {
                init = assignExpr();
                end = getNodeEnd(init);
            }

            VariableInitializer vi = new VariableInitializer(kidPos, end - kidPos);
            if (destructuring != null) {
                if (init == null && !inForInit) {
                    reportError("msg.destruct.assign.no.init");
                }
                vi.setTarget(destructuring);
            } else {
                vi.setTarget(name);
            }
            vi.setInitializer(init);
            vi.setType(declType);
            vi.setJsDocNode(jsdocNode);
            vi.setLineno(lineno);
            pn.addVariable(vi);

            if (!matchToken(Token.COMMA, true)) break;
        }
        pn.setLength(end - pos);
        pn.setIsStatement(isStatement);
        return pn;
    }

    // have to pass in 'let' kwd position to compute kid offsets properly
    private AstNode let(boolean isStatement, int pos) throws IOException {
        LetNode pn = new LetNode(pos);
        pn.setLineno(ts.lineno);
        if (mustMatchToken(Token.LP, "msg.no.paren.after.let", true)) pn.setLp(ts.tokenBeg - pos);
        pushScope(pn);
        try {
            VariableDeclaration vars = variables(Token.LET, ts.tokenBeg, isStatement);
            pn.setVariables(vars);
            if (mustMatchToken(Token.RP, "msg.no.paren.let", true)) {
                pn.setRp(ts.tokenBeg - pos);
            }
            if (isStatement && peekToken() == Token.LC) {
                // let statement
                consumeToken();
                int beg = ts.tokenBeg; // position stmt at LC
                AstNode stmt = statements();
                mustMatchToken(Token.RC, "msg.no.curly.let", true);
                stmt.setLength(ts.tokenEnd - beg);
                pn.setLength(ts.tokenEnd - pos);
                pn.setBody(stmt);
                pn.setType(Token.LET);
            } else {
                // let expression
                AstNode expr = expr(false);
                pn.setLength(getNodeEnd(expr) - pos);
                pn.setBody(expr);
                if (isStatement) {
                    // let expression in statement context
                    ExpressionStatement es = new ExpressionStatement(pn, !insideFunction());
                    es.setLineno(pn.getLineno());
                    return es;
                }
            }
        } finally {
            popScope();
        }
        return pn;
    }

    void defineSymbol(int declType, String name) {
        defineSymbol(declType, name, false);
    }

    void defineSymbol(int declType, String name, boolean ignoreNotInBlock) {
        if (name == null) {
            if (compilerEnv.isIdeMode()) { // be robust in IDE-mode
                return;
            }
            codeBug();
        }
        Scope definingScope = currentScope.getDefiningScope(name);
        Symbol symbol = definingScope != null ? definingScope.getSymbol(name) : null;
        int symDeclType = symbol != null ? symbol.getDeclType() : -1;
        if (symbol != null
                && (symDeclType == Token.CONST
                        || declType == Token.CONST
                        || (definingScope == currentScope && symDeclType == Token.LET))) {
            addError(
                    symDeclType == Token.CONST
                            ? "msg.const.redecl"
                            : symDeclType == Token.LET
                                    ? "msg.let.redecl"
                                    : symDeclType == Token.VAR
                                            ? "msg.var.redecl"
                                            : symDeclType == Token.FUNCTION
                                                    ? "msg.fn.redecl"
                                                    : "msg.parm.redecl",
                    name);
            return;
        }
        switch (declType) {
            case Token.LET:
                if (!ignoreNotInBlock
                        && ((currentScope.getType() == Token.IF) || currentScope instanceof Loop)) {
                    addError("msg.let.decl.not.in.block");
                    return;
                }
                currentScope.putSymbol(new Symbol(declType, name));
                return;

            case Token.VAR:
            case Token.CONST:
            case Token.FUNCTION:
                if (symbol != null) {
                    if (symDeclType == Token.VAR) addStrictWarning("msg.var.redecl", name);
                    else if (symDeclType == Token.LP) {
                        addStrictWarning("msg.var.hides.arg", name);
                    }
                } else {
                    currentScriptOrFn.putSymbol(new Symbol(declType, name));
                }
                return;

            case Token.LP:
                if (symbol != null) {
                    // must be duplicate parameter. Second parameter hides the
                    // first, so go ahead and add the second parameter
                    addWarning("msg.dup.parms", name);
                }
                currentScriptOrFn.putSymbol(new Symbol(declType, name));
                return;

            default:
                throw codeBug();
        }
    }

    private AstNode expr(boolean allowTrailingComma) throws IOException {
        AstNode pn = assignExpr();
        int pos = pn.getPosition();
        while (matchToken(Token.COMMA, true)) {
            int opPos = ts.tokenBeg;
            if (compilerEnv.isStrictMode() && !pn.hasSideEffects())
                addStrictWarning("msg.no.side.effects", "", pos, nodeEnd(pn) - pos);
            if (peekToken() == Token.YIELD) reportError("msg.yield.parenthesized");
            if (allowTrailingComma && peekToken() == Token.RP) {
                pn.putIntProp(Node.TRAILING_COMMA, 1);
                return pn;
            }
            pn = new InfixExpression(Token.COMMA, pn, assignExpr(), opPos);
        }
        return pn;
    }

    private AstNode assignExpr() throws IOException {
        int tt = peekToken();
        if (tt == Token.YIELD) {
            return returnOrYield(tt, true);
        }
        AstNode pn = condExpr();
        boolean hasEOL = false;
        tt = peekTokenOrEOL();
        if (tt == Token.EOL) {
            hasEOL = true;
            tt = peekToken();
        }
        if (Token.FIRST_ASSIGN <= tt && tt <= Token.LAST_ASSIGN) {
            consumeToken();

            // Pull out JSDoc info and reset it before recursing.
            Comment jsdocNode = getAndResetJsDoc();

            markDestructuring(pn);
            int opPos = ts.tokenBeg;

            pn = new Assignment(tt, pn, assignExpr(), opPos);

            if (jsdocNode != null) {
                pn.setJsDocNode(jsdocNode);
            }
        } else if (tt == Token.SEMI) {
            // This may be dead code added intentionally, for JSDoc purposes.
            // For example: /** @type Number */ C.prototype.x;
            if (currentJsDocComment != null) {
                pn.setJsDocNode(getAndResetJsDoc());
            }
        } else if (!hasEOL && tt == Token.ARROW) {
            consumeToken();
            pn = arrowFunction(pn);
        }
        return pn;
    }

    private AstNode condExpr() throws IOException {
        AstNode pn = orExpr();
        if (matchToken(Token.HOOK, true)) {
            int line = ts.lineno;
            int qmarkPos = ts.tokenBeg, colonPos = -1;
            /*
             * Always accept the 'in' operator in the middle clause of a ternary,
             * where it's unambiguous, even if we might be parsing the init of a
             * for statement.
             */
            boolean wasInForInit = inForInit;
            inForInit = false;
            AstNode ifTrue;
            try {
                ifTrue = assignExpr();
            } finally {
                inForInit = wasInForInit;
            }
            if (mustMatchToken(Token.COLON, "msg.no.colon.cond", true)) colonPos = ts.tokenBeg;
            AstNode ifFalse = assignExpr();
            int beg = pn.getPosition(), len = getNodeEnd(ifFalse) - beg;
            ConditionalExpression ce = new ConditionalExpression(beg, len);
            ce.setLineno(line);
            ce.setTestExpression(pn);
            ce.setTrueExpression(ifTrue);
            ce.setFalseExpression(ifFalse);
            ce.setQuestionMarkPosition(qmarkPos - beg);
            ce.setColonPosition(colonPos - beg);
            pn = ce;
        }
        return pn;
    }

    private AstNode orExpr() throws IOException {
        AstNode pn = andExpr();
        if (matchToken(Token.OR, true)) {
            int opPos = ts.tokenBeg;
            pn = new InfixExpression(Token.OR, pn, orExpr(), opPos);
        }
        return pn;
    }

    private AstNode andExpr() throws IOException {
        AstNode pn = bitOrExpr();
        if (matchToken(Token.AND, true)) {
            int opPos = ts.tokenBeg;
            pn = new InfixExpression(Token.AND, pn, andExpr(), opPos);
        }
        return pn;
    }

    private AstNode bitOrExpr() throws IOException {
        AstNode pn = bitXorExpr();
        while (matchToken(Token.BITOR, true)) {
            int opPos = ts.tokenBeg;
            pn = new InfixExpression(Token.BITOR, pn, bitXorExpr(), opPos);
        }
        return pn;
    }

    private AstNode bitXorExpr() throws IOException {
        AstNode pn = bitAndExpr();
        while (matchToken(Token.BITXOR, true)) {
            int opPos = ts.tokenBeg;
            pn = new InfixExpression(Token.BITXOR, pn, bitAndExpr(), opPos);
        }
        return pn;
    }

    private AstNode bitAndExpr() throws IOException {
        AstNode pn = eqExpr();
        while (matchToken(Token.BITAND, true)) {
            int opPos = ts.tokenBeg;
            pn = new InfixExpression(Token.BITAND, pn, eqExpr(), opPos);
        }
        return pn;
    }

    private AstNode eqExpr() throws IOException {
        AstNode pn = relExpr();
        for (; ; ) {
            int tt = peekToken(), opPos = ts.tokenBeg;
            switch (tt) {
                case Token.EQ:
                case Token.NE:
                case Token.SHEQ:
                case Token.SHNE:
                    consumeToken();
                    int parseToken = tt;
                    if (compilerEnv.getLanguageVersion() == Context.VERSION_1_2) {
                        // JavaScript 1.2 uses shallow equality for == and != .
                        if (tt == Token.EQ) parseToken = Token.SHEQ;
                        else if (tt == Token.NE) parseToken = Token.SHNE;
                    }
                    pn = new InfixExpression(parseToken, pn, relExpr(), opPos);
                    continue;
            }
            break;
        }
        return pn;
    }

    private AstNode relExpr() throws IOException {
        AstNode pn = shiftExpr();
        for (; ; ) {
            int tt = peekToken(), opPos = ts.tokenBeg;
            switch (tt) {
                case Token.IN:
                    if (inForInit) break;
                    // fall through
                case Token.INSTANCEOF:
                case Token.LE:
                case Token.LT:
                case Token.GE:
                case Token.GT:
                    consumeToken();
                    pn = new InfixExpression(tt, pn, shiftExpr(), opPos);
                    continue;
            }
            break;
        }
        return pn;
    }

    private AstNode shiftExpr() throws IOException {
        AstNode pn = addExpr();
        for (; ; ) {
            int tt = peekToken(), opPos = ts.tokenBeg;
            switch (tt) {
                case Token.LSH:
                case Token.URSH:
                case Token.RSH:
                    consumeToken();
                    pn = new InfixExpression(tt, pn, addExpr(), opPos);
                    continue;
            }
            break;
        }
        return pn;
    }

    private AstNode addExpr() throws IOException {
        AstNode pn = mulExpr();
        for (; ; ) {
            int tt = peekToken(), opPos = ts.tokenBeg;
            if (tt == Token.ADD || tt == Token.SUB) {
                consumeToken();
                pn = new InfixExpression(tt, pn, mulExpr(), opPos);
                continue;
            }
            break;
        }
        return pn;
    }

    private AstNode mulExpr() throws IOException {
        AstNode pn = expExpr();
        for (; ; ) {
            int tt = peekToken(), opPos = ts.tokenBeg;
            switch (tt) {
                case Token.MUL:
                case Token.DIV:
                case Token.MOD:
                    consumeToken();
                    pn = new InfixExpression(tt, pn, expExpr(), opPos);
                    continue;
            }
            break;
        }
        return pn;
    }

    private AstNode expExpr() throws IOException {
        AstNode pn = unaryExpr();
        for (; ; ) {
            int tt = peekToken(), opPos = ts.tokenBeg;
            switch (tt) {
                case Token.EXP:
                    if (pn instanceof UnaryExpression) {
                        reportError(
                                "msg.no.unary.expr.on.left.exp",
                                AstNode.operatorToString(pn.getType()));
                        return makeErrorNode();
                    }
                    consumeToken();
                    pn = new InfixExpression(tt, pn, expExpr(), opPos);
                    continue;
            }
            break;
        }
        return pn;
    }

    private AstNode unaryExpr() throws IOException {
        AstNode node;
        int tt = peekToken();
        if (tt == Token.COMMENT) {
            consumeToken();
            tt = peekUntilNonComment(tt);
        }
        int line = ts.lineno;

        switch (tt) {
            case Token.VOID:
            case Token.NOT:
            case Token.BITNOT:
            case Token.TYPEOF:
                consumeToken();
                node = new UnaryExpression(tt, ts.tokenBeg, unaryExpr());
                node.setLineno(line);
                return node;

            case Token.ADD:
                consumeToken();
                // Convert to special POS token in parse tree
                node = new UnaryExpression(Token.POS, ts.tokenBeg, unaryExpr());
                node.setLineno(line);
                return node;

            case Token.SUB:
                consumeToken();
                // Convert to special NEG token in parse tree
                node = new UnaryExpression(Token.NEG, ts.tokenBeg, unaryExpr());
                node.setLineno(line);
                return node;

            case Token.INC:
            case Token.DEC:
                consumeToken();
                UpdateExpression expr = new UpdateExpression(tt, ts.tokenBeg, memberExpr(true));
                expr.setLineno(line);
                checkBadIncDec(expr);
                return expr;

            case Token.DELPROP:
                consumeToken();
                node = new UnaryExpression(tt, ts.tokenBeg, unaryExpr());
                node.setLineno(line);
                return node;

            case Token.ERROR:
                consumeToken();
                return makeErrorNode();
            case Token.LT:
                // XML stream encountered in expression.
                if (compilerEnv.isXmlAvailable()) {
                    consumeToken();
                    return memberExprTail(true, xmlInitializer());
                }
                // Fall thru to the default handling of RELOP
                // fall through

            default:
                AstNode pn = memberExpr(true);
                // Don't look across a newline boundary for a postfix incop.
                tt = peekTokenOrEOL();
                if (!(tt == Token.INC || tt == Token.DEC)) {
                    return pn;
                }
                consumeToken();
                UpdateExpression uexpr = new UpdateExpression(tt, ts.tokenBeg, pn, true);
                uexpr.setLineno(line);
                checkBadIncDec(uexpr);
                return uexpr;
        }
    }

    private AstNode xmlInitializer() throws IOException {
        if (currentToken != Token.LT) codeBug();
        int pos = ts.tokenBeg, tt = ts.getFirstXMLToken();
        if (tt != Token.XML && tt != Token.XMLEND) {
            reportError("msg.syntax");
            return makeErrorNode();
        }

        XmlLiteral pn = new XmlLiteral(pos);
        pn.setLineno(ts.lineno);

        for (; ; tt = ts.getNextXMLToken()) {
            switch (tt) {
                case Token.XML:
                    pn.addFragment(new XmlString(ts.tokenBeg, ts.getString()));
                    mustMatchToken(Token.LC, "msg.syntax", true);
                    int beg = ts.tokenBeg;
                    AstNode expr =
                            (peekToken() == Token.RC)
                                    ? new EmptyExpression(beg, ts.tokenEnd - beg)
                                    : expr(false);
                    mustMatchToken(Token.RC, "msg.syntax", true);
                    XmlExpression xexpr = new XmlExpression(beg, expr);
                    xexpr.setIsXmlAttribute(ts.isXMLAttribute());
                    xexpr.setLength(ts.tokenEnd - beg);
                    pn.addFragment(xexpr);
                    break;

                case Token.XMLEND:
                    pn.addFragment(new XmlString(ts.tokenBeg, ts.getString()));
                    return pn;

                default:
                    reportError("msg.syntax");
                    return makeErrorNode();
            }
        }
    }

    private List<AstNode> argumentList() throws IOException {
        if (matchToken(Token.RP, true)) return null;

        List<AstNode> result = new ArrayList<>();
        boolean wasInForInit = inForInit;
        inForInit = false;
        try {
            do {
                if (peekToken() == Token.RP) {
                    // Quick fix to handle scenario like f1(a,); but not f1(a,b
                    break;
                }
                if (peekToken() == Token.YIELD) {
                    reportError("msg.yield.parenthesized");
                }
                AstNode en = assignExpr();
                if (peekToken() == Token.FOR) {
                    try {
                        result.add(generatorExpression(en, 0, true));
                    } catch (IOException ex) {
                        // #TODO
                    }
                } else {
                    result.add(en);
                }
            } while (matchToken(Token.COMMA, true));
        } finally {
            inForInit = wasInForInit;
        }

        mustMatchToken(Token.RP, "msg.no.paren.arg", true);
        return result;
    }

    /**
     * Parse a new-expression, or if next token isn't {@link Token#NEW}, a primary expression.
     *
     * @param allowCallSyntax passed down to {@link #memberExprTail}
     */
    private AstNode memberExpr(boolean allowCallSyntax) throws IOException {
        int tt = peekToken(), lineno = ts.lineno;
        AstNode pn;

        if (tt != Token.NEW) {
            pn = primaryExpr();
        } else {
            consumeToken();
            int pos = ts.tokenBeg;
            NewExpression nx = new NewExpression(pos);

            AstNode target = memberExpr(false);
            int end = getNodeEnd(target);
            nx.setTarget(target);

            int lp = -1;
            if (matchToken(Token.LP, true)) {
                lp = ts.tokenBeg;
                List<AstNode> args = argumentList();
                if (args != null && args.size() > ARGC_LIMIT)
                    reportError("msg.too.many.constructor.args");
                int rp = ts.tokenBeg;
                end = ts.tokenEnd;
                if (args != null) nx.setArguments(args);
                nx.setParens(lp - pos, rp - pos);
            }

            // Experimental syntax: allow an object literal to follow a new
            // expression, which will mean a kind of anonymous class built with
            // the JavaAdapter.  the object literal will be passed as an
            // additional argument to the constructor.
            if (matchToken(Token.LC, true)) {
                ObjectLiteral initializer = objectLiteral();
                end = getNodeEnd(initializer);
                nx.setInitializer(initializer);
            }
            nx.setLength(end - pos);
            pn = nx;
        }
        pn.setLineno(lineno);
        AstNode tail = memberExprTail(allowCallSyntax, pn);
        return tail;
    }

    /**
     * Parse any number of "(expr)", "[expr]" ".expr", "..expr", or ".(expr)" constructs trailing
     * the passed expression.
     *
     * @param pn the non-null parent node
     * @return the outermost (lexically last occurring) expression, which will have the passed
     *     parent node as a descendant
     */
    private AstNode memberExprTail(boolean allowCallSyntax, AstNode pn) throws IOException {
        // we no longer return null for errors, so this won't be null
        if (pn == null) codeBug();
        int pos = pn.getPosition();
        int lineno;
        tailLoop:
        for (; ; ) {
            int tt = peekToken();
            switch (tt) {
                case Token.DOT:
                case Token.DOTDOT:
                    lineno = ts.lineno;
                    pn = propertyAccess(tt, pn);
                    pn.setLineno(lineno);
                    break;

                case Token.DOTQUERY:
                    consumeToken();
                    int opPos = ts.tokenBeg, rp = -1;
                    lineno = ts.lineno;
                    mustHaveXML();
                    setRequiresActivation();
                    AstNode filter = expr(false);
                    int end = getNodeEnd(filter);
                    if (mustMatchToken(Token.RP, "msg.no.paren", true)) {
                        rp = ts.tokenBeg;
                        end = ts.tokenEnd;
                    }
                    XmlDotQuery q = new XmlDotQuery(pos, end - pos);
                    q.setLeft(pn);
                    q.setRight(filter);
                    q.setOperatorPosition(opPos);
                    q.setRp(rp - pos);
                    q.setLineno(lineno);
                    pn = q;
                    break;

                case Token.LB:
                    consumeToken();
                    int lb = ts.tokenBeg, rb = -1;
                    lineno = ts.lineno;
                    AstNode expr = expr(false);
                    end = getNodeEnd(expr);
                    if (mustMatchToken(Token.RB, "msg.no.bracket.index", true)) {
                        rb = ts.tokenBeg;
                        end = ts.tokenEnd;
                    }
                    ElementGet g = new ElementGet(pos, end - pos);
                    g.setTarget(pn);
                    g.setElement(expr);
                    g.setParens(lb, rb);
                    g.setLineno(lineno);
                    pn = g;
                    break;

                case Token.LP:
                    if (!allowCallSyntax) {
                        break tailLoop;
                    }
                    lineno = ts.lineno;
                    consumeToken();
                    checkCallRequiresActivation(pn);
                    FunctionCall f = new FunctionCall(pos);
                    f.setTarget(pn);
                    // Assign the line number for the function call to where
                    // the paren appeared, not where the name expression started.
                    f.setLineno(lineno);
                    f.setLp(ts.tokenBeg - pos);
                    List<AstNode> args = argumentList();
                    if (args != null && args.size() > ARGC_LIMIT)
                        reportError("msg.too.many.function.args");
                    f.setArguments(args);
                    f.setRp(ts.tokenBeg - pos);
                    f.setLength(ts.tokenEnd - pos);
                    pn = f;
                    break;
                case Token.COMMENT:
                    // Ignoring all the comments, because previous statement may not be terminated
                    // properly.
                    int currentFlagTOken = currentFlaggedToken;
                    peekUntilNonComment(tt);
                    currentFlaggedToken =
                            (currentFlaggedToken & TI_AFTER_EOL) != 0
                                    ? currentFlaggedToken
                                    : currentFlagTOken;
                    break;
                case Token.TEMPLATE_LITERAL:
                    consumeToken();
                    pn = taggedTemplateLiteral(pn);
                    break;
                default:
                    break tailLoop;
            }
        }
        return pn;
    }

    private AstNode taggedTemplateLiteral(AstNode pn) throws IOException {
        AstNode templateLiteral = templateLiteral(true);
        TaggedTemplateLiteral tagged = new TaggedTemplateLiteral();
        tagged.setTarget(pn);
        tagged.setTemplateLiteral(templateLiteral);
        return tagged;
    }

    /**
     * Handles any construct following a "." or ".." operator.
     *
     * @param pn the left-hand side (target) of the operator. Never null.
     * @return a PropertyGet, XmlMemberGet, or ErrorNode
     */
    private AstNode propertyAccess(int tt, AstNode pn) throws IOException {
        if (pn == null) codeBug();
        int memberTypeFlags = 0, lineno = ts.lineno, dotPos = ts.tokenBeg;
        consumeToken();

        if (tt == Token.DOTDOT) {
            mustHaveXML();
            memberTypeFlags = Node.DESCENDANTS_FLAG;
        }

        if (!compilerEnv.isXmlAvailable()) {
            int maybeName = nextToken();
            if (maybeName != Token.NAME
                    && !(compilerEnv.isReservedKeywordAsIdentifier()
                            && TokenStream.isKeyword(
                                    ts.getString(),
                                    compilerEnv.getLanguageVersion(),
                                    inUseStrictDirective))) {
                reportError("msg.no.name.after.dot");
            }

            Name name = createNameNode(true, Token.GETPROP);
            PropertyGet pg = new PropertyGet(pn, name, dotPos);
            pg.setLineno(lineno);
            return pg;
        }

        AstNode ref = null; // right side of . or .. operator

        int token = nextToken();
        switch (token) {
            case Token.THROW:
                // needed for generator.throw();
                saveNameTokenData(ts.tokenBeg, "throw", ts.lineno);
                ref = propertyName(-1, memberTypeFlags);
                break;

            case Token.NAME:
                // handles: name, ns::name, ns::*, ns::[expr]
                ref = propertyName(-1, memberTypeFlags);
                break;

            case Token.MUL:
                // handles: *, *::name, *::*, *::[expr]
                saveNameTokenData(ts.tokenBeg, "*", ts.lineno);
                ref = propertyName(-1, memberTypeFlags);
                break;

            case Token.XMLATTR:
                // handles: '@attr', '@ns::attr', '@ns::*', '@ns::*',
                //          '@::attr', '@::*', '@*', '@*::attr', '@*::*'
                ref = attributeAccess();
                break;

            case Token.RESERVED:
                {
                    String name = ts.getString();
                    saveNameTokenData(ts.tokenBeg, name, ts.lineno);
                    ref = propertyName(-1, memberTypeFlags);
                    break;
                }

            default:
                if (compilerEnv.isReservedKeywordAsIdentifier()) {
                    // allow keywords as property names, e.g. ({if: 1})
                    String name = Token.keywordToName(token);
                    if (name != null) {
                        saveNameTokenData(ts.tokenBeg, name, ts.lineno);
                        ref = propertyName(-1, memberTypeFlags);
                        break;
                    }
                }
                reportError("msg.no.name.after.dot");
                return makeErrorNode();
        }

        boolean xml = ref instanceof XmlRef;
        InfixExpression result = xml ? new XmlMemberGet() : new PropertyGet();
        if (xml && tt == Token.DOT) result.setType(Token.DOT);
        int pos = pn.getPosition();
        result.setPosition(pos);
        result.setLength(getNodeEnd(ref) - pos);
        result.setOperatorPosition(dotPos - pos);
        result.setLineno(pn.getLineno());
        result.setLeft(pn); // do this after setting position
        result.setRight(ref);
        return result;
    }

    /**
     * Xml attribute expression:
     *
     * <p>{@code @attr}, {@code @ns::attr}, {@code @ns::*}, {@code @ns::*}, {@code @*},
     * {@code @*::attr}, {@code @*::*}, {@code @ns::[expr]}, {@code @*::[expr]}, {@code @[expr]}
     *
     * <p>Called if we peeked an '@' token.
     */
    private AstNode attributeAccess() throws IOException {
        int tt = nextToken(), atPos = ts.tokenBeg;

        switch (tt) {
                // handles: @name, @ns::name, @ns::*, @ns::[expr]
            case Token.NAME:
                return propertyName(atPos, 0);

                // handles: @*, @*::name, @*::*, @*::[expr]
            case Token.MUL:
                saveNameTokenData(ts.tokenBeg, "*", ts.lineno);
                return propertyName(atPos, 0);

                // handles @[expr]
            case Token.LB:
                return xmlElemRef(atPos, null, -1);

            default:
                reportError("msg.no.name.after.xmlAttr");
                return makeErrorNode();
        }
    }

    /**
     * Check if :: follows name in which case it becomes a qualified name.
     *
     * @param atPos a natural number if we just read an '@' token, else -1
     * @param memberTypeFlags flags tracking whether we're a '.' or '..' child
     * @return an XmlRef node if it's an attribute access, a child of a '..' operator, or the name
     *     is followed by ::. For a plain name, returns a Name node. Returns an ErrorNode for
     *     malformed XML expressions. (For now - might change to return a partial XmlRef.)
     */
    private AstNode propertyName(int atPos, int memberTypeFlags) throws IOException {
        int pos = atPos != -1 ? atPos : ts.tokenBeg, lineno = ts.lineno;
        int colonPos = -1;
        Name name = createNameNode(true, currentToken);
        Name ns = null;

        if (matchToken(Token.COLONCOLON, true)) {
            ns = name;
            colonPos = ts.tokenBeg;

            switch (nextToken()) {
                    // handles name::name
                case Token.NAME:
                    name = createNameNode();
                    break;

                    // handles name::*
                case Token.MUL:
                    saveNameTokenData(ts.tokenBeg, "*", ts.lineno);
                    name = createNameNode(false, -1);
                    break;

                    // handles name::[expr] or *::[expr]
                case Token.LB:
                    return xmlElemRef(atPos, ns, colonPos);

                default:
                    reportError("msg.no.name.after.coloncolon");
                    return makeErrorNode();
            }
        }

        if (ns == null && memberTypeFlags == 0 && atPos == -1) {
            return name;
        }

        XmlPropRef ref = new XmlPropRef(pos, getNodeEnd(name) - pos);
        ref.setAtPos(atPos);
        ref.setNamespace(ns);
        ref.setColonPos(colonPos);
        ref.setPropName(name);
        ref.setLineno(lineno);
        return ref;
    }

    /**
     * Parse the [expr] portion of an xml element reference, e.g. @[expr], @*::[expr], or
     * ns::[expr].
     */
    private XmlElemRef xmlElemRef(int atPos, Name namespace, int colonPos) throws IOException {
        int lb = ts.tokenBeg, rb = -1, pos = atPos != -1 ? atPos : lb;
        AstNode expr = expr(false);
        int end = getNodeEnd(expr);
        if (mustMatchToken(Token.RB, "msg.no.bracket.index", true)) {
            rb = ts.tokenBeg;
            end = ts.tokenEnd;
        }
        XmlElemRef ref = new XmlElemRef(pos, end - pos);
        ref.setNamespace(namespace);
        ref.setColonPos(colonPos);
        ref.setAtPos(atPos);
        ref.setExpression(expr);
        ref.setBrackets(lb, rb);
        return ref;
    }

    private AstNode destructuringAssignExpr() throws IOException, ParserException {
        try {
            inDestructuringAssignment = true;
            return assignExpr();
        } finally {
            inDestructuringAssignment = false;
        }
    }

    private AstNode destructuringPrimaryExpr() throws IOException, ParserException {
        try {
            inDestructuringAssignment = true;
            return primaryExpr();
        } finally {
            inDestructuringAssignment = false;
        }
    }

    private AstNode primaryExpr() throws IOException {
        int ttFlagged = peekFlaggedToken();
        int tt = ttFlagged & CLEAR_TI_MASK;

        switch (tt) {
            case Token.FUNCTION:
                consumeToken();
                return function(FunctionNode.FUNCTION_EXPRESSION);

            case Token.LB:
                consumeToken();
                return arrayLiteral();

            case Token.LC:
                consumeToken();
                return objectLiteral();

            case Token.LET:
                consumeToken();
                return let(false, ts.tokenBeg);

            case Token.LP:
                consumeToken();
                return parenExpr();

            case Token.XMLATTR:
                consumeToken();
                mustHaveXML();
                return attributeAccess();

            case Token.NAME:
                consumeToken();
                return name(ttFlagged, tt);

            case Token.NUMBER:
            case Token.BIGINT:
                {
                    consumeToken();
                    return createNumericLiteral(tt, false);
                }

            case Token.STRING:
                consumeToken();
                return createStringLiteral();

            case Token.DIV:
            case Token.ASSIGN_DIV:
                consumeToken();
                // Got / or /= which in this context means a regexp
                ts.readRegExp(tt);
                int pos = ts.tokenBeg, end = ts.tokenEnd;
                RegExpLiteral re = new RegExpLiteral(pos, end - pos);
                re.setValue(ts.getString());
                re.setFlags(ts.readAndClearRegExpFlags());
                return re;

            case Token.NULL:
            case Token.THIS:
            case Token.FALSE:
            case Token.TRUE:
                consumeToken();
                pos = ts.tokenBeg;
                end = ts.tokenEnd;
                return new KeywordLiteral(pos, end - pos, tt);

            case Token.TEMPLATE_LITERAL:
                consumeToken();
                return templateLiteral(false);

            case Token.RESERVED:
                consumeToken();
                reportError("msg.reserved.id", ts.getString());
                break;

            case Token.ERROR:
                consumeToken();
                // the scanner or one of its subroutines reported the error.
                break;

            case Token.EOF:
                consumeToken();
                reportError("msg.unexpected.eof");
                break;

            default:
                consumeToken();
                reportError("msg.syntax");
                break;
        }
        // should only be reachable in IDE/error-recovery mode
        consumeToken();
        return makeErrorNode();
    }

    private AstNode parenExpr() throws IOException {
        boolean wasInForInit = inForInit;
        inForInit = false;
        try {
            Comment jsdocNode = getAndResetJsDoc();
            int lineno = ts.lineno;
            int begin = ts.tokenBeg;
            AstNode e = (peekToken() == Token.RP ? new EmptyExpression(begin) : expr(true));
            if (peekToken() == Token.FOR) {
                return generatorExpression(e, begin);
            }
            mustMatchToken(Token.RP, "msg.no.paren", true);

            int length = ts.tokenEnd - begin;

            boolean hasTrailingComma = e.getIntProp(Node.TRAILING_COMMA, 0) == 1;
            if ((hasTrailingComma || e.getType() == Token.EMPTY) && peekToken() != Token.ARROW) {
                reportError("msg.syntax");
                return makeErrorNode();
            }

            ParenthesizedExpression pn = new ParenthesizedExpression(begin, length, e);
            pn.setLineno(lineno);
            if (jsdocNode == null) {
                jsdocNode = getAndResetJsDoc();
            }
            if (jsdocNode != null) {
                pn.setJsDocNode(jsdocNode);
            }
            if (hasTrailingComma) {
                pn.putIntProp(Node.TRAILING_COMMA, 1);
            }
            return pn;
        } finally {
            inForInit = wasInForInit;
        }
    }

    private AstNode name(int ttFlagged, int tt) throws IOException {
        String nameString = ts.getString();
        int namePos = ts.tokenBeg, nameLineno = ts.lineno;
        if (0 != (ttFlagged & TI_CHECK_LABEL) && peekToken() == Token.COLON) {
            // Do not consume colon.  It is used as an unwind indicator
            // to return to statementHelper.
            Label label = new Label(namePos, ts.tokenEnd - namePos);
            label.setName(nameString);
            label.setLineno(ts.lineno);
            return label;
        }
        // Not a label.  Unfortunately peeking the next token to check for
        // a colon has biffed ts.tokenBeg, ts.tokenEnd.  We store the name's
        // bounds in instance vars and createNameNode uses them.
        saveNameTokenData(namePos, nameString, nameLineno);

        if (compilerEnv.isXmlAvailable()) {
            return propertyName(-1, 0);
        }
        return createNameNode(true, Token.NAME);
    }

    /** May return an {@link ArrayLiteral} or {@link ArrayComprehension}. */
    private AstNode arrayLiteral() throws IOException {
        if (currentToken != Token.LB) codeBug();
        int pos = ts.tokenBeg, end = ts.tokenEnd;
        List<AstNode> elements = new ArrayList<>();
        ArrayLiteral pn = new ArrayLiteral(pos);
        boolean after_lb_or_comma = true;
        int afterComma = -1;
        int skipCount = 0;
        for (; ; ) {
            int tt = peekToken();
            if (tt == Token.COMMA) {
                consumeToken();
                afterComma = ts.tokenEnd;
                if (!after_lb_or_comma) {
                    after_lb_or_comma = true;
                } else {
                    elements.add(new EmptyExpression(ts.tokenBeg, 1));
                    skipCount++;
                }
            } else if (tt == Token.COMMENT) {
                consumeToken();
            } else if (tt == Token.RB) {
                consumeToken();
                // for ([a,] in obj) is legal, but for ([a] in obj) is
                // not since we have both key and value supplied. The
                // trick is that [a,] and [a] are equivalent in other
                // array literal contexts. So we calculate a special
                // length value just for destructuring assignment.
                end = ts.tokenEnd;
                pn.setDestructuringLength(elements.size() + (after_lb_or_comma ? 1 : 0));
                pn.setSkipCount(skipCount);
                if (afterComma != -1) warnTrailingComma(pos, elements, afterComma);
                break;
            } else if (tt == Token.FOR && !after_lb_or_comma && elements.size() == 1) {
                return arrayComprehension(elements.get(0), pos);
            } else if (tt == Token.EOF) {
                reportError("msg.no.bracket.arg");
                break;
            } else {
                if (!after_lb_or_comma) {
                    reportError("msg.no.bracket.arg");
                }
                elements.add(assignExpr());
                after_lb_or_comma = false;
                afterComma = -1;
            }
        }
        for (AstNode e : elements) {
            pn.addElement(e);
        }
        pn.setLength(end - pos);
        return pn;
    }

    /**
     * Parse a JavaScript 1.7 Array comprehension.
     *
     * @param result the first expression after the opening left-bracket
     * @param pos start of LB token that begins the array comprehension
     * @return the array comprehension or an error node
     */
    private AstNode arrayComprehension(AstNode result, int pos) throws IOException {
        List<ArrayComprehensionLoop> loops = new ArrayList<>();
        while (peekToken() == Token.FOR) {
            loops.add(arrayComprehensionLoop());
        }
        int ifPos = -1;
        ConditionData data = null;
        if (peekToken() == Token.IF) {
            consumeToken();
            ifPos = ts.tokenBeg - pos;
            data = condition();
        }
        mustMatchToken(Token.RB, "msg.no.bracket.arg", true);
        ArrayComprehension pn = new ArrayComprehension(pos, ts.tokenEnd - pos);
        pn.setResult(result);
        pn.setLoops(loops);
        if (data != null) {
            pn.setIfPosition(ifPos);
            pn.setFilter(data.condition);
            pn.setFilterLp(data.lp - pos);
            pn.setFilterRp(data.rp - pos);
        }
        return pn;
    }

    private ArrayComprehensionLoop arrayComprehensionLoop() throws IOException {
        if (nextToken() != Token.FOR) codeBug();
        int pos = ts.tokenBeg;
        int eachPos = -1, lp = -1, rp = -1, inPos = -1;
        boolean isForOf = false;
        ArrayComprehensionLoop pn = new ArrayComprehensionLoop(pos);

        pushScope(pn);
        try {
            if (matchToken(Token.NAME, true)) {
                if (ts.getString().equals("each")) {
                    eachPos = ts.tokenBeg - pos;
                } else {
                    reportError("msg.no.paren.for");
                }
            }
            if (mustMatchToken(Token.LP, "msg.no.paren.for", true)) {
                lp = ts.tokenBeg - pos;
            }

            AstNode iter = null;
            switch (peekToken()) {
                case Token.LB:
                case Token.LC:
                    // handle destructuring assignment
                    iter = destructuringPrimaryExpr();
                    markDestructuring(iter);
                    break;
                case Token.NAME:
                    consumeToken();
                    iter = createNameNode();
                    break;
                default:
                    reportError("msg.bad.var");
            }

            // Define as a let since we want the scope of the variable to
            // be restricted to the array comprehension
            if (iter.getType() == Token.NAME) {
                defineSymbol(Token.LET, ts.getString(), true);
            }

            switch (nextToken()) {
                case Token.IN:
                    inPos = ts.tokenBeg - pos;
                    break;
                case Token.NAME:
                    if ("of".equals(ts.getString())) {
                        if (eachPos != -1) {
                            reportError("msg.invalid.for.each");
                        }
                        inPos = ts.tokenBeg - pos;
                        isForOf = true;
                        break;
                    }
                    // fall through
                default:
                    reportError("msg.in.after.for.name");
            }
            AstNode obj = expr(false);
            if (mustMatchToken(Token.RP, "msg.no.paren.for.ctrl", true)) rp = ts.tokenBeg - pos;

            pn.setLength(ts.tokenEnd - pos);
            pn.setIterator(iter);
            pn.setIteratedObject(obj);
            pn.setInPosition(inPos);
            pn.setEachPosition(eachPos);
            pn.setIsForEach(eachPos != -1);
            pn.setParens(lp, rp);
            pn.setIsForOf(isForOf);
            return pn;
        } finally {
            popScope();
        }
    }

    private AstNode generatorExpression(AstNode result, int pos) throws IOException {
        return generatorExpression(result, pos, false);
    }

    private AstNode generatorExpression(AstNode result, int pos, boolean inFunctionParams)
            throws IOException {

        List<GeneratorExpressionLoop> loops = new ArrayList<>();
        while (peekToken() == Token.FOR) {
            loops.add(generatorExpressionLoop());
        }
        int ifPos = -1;
        ConditionData data = null;
        if (peekToken() == Token.IF) {
            consumeToken();
            ifPos = ts.tokenBeg - pos;
            data = condition();
        }
        if (!inFunctionParams) {
            mustMatchToken(Token.RP, "msg.no.paren.let", true);
        }
        GeneratorExpression pn = new GeneratorExpression(pos, ts.tokenEnd - pos);
        pn.setResult(result);
        pn.setLoops(loops);
        if (data != null) {
            pn.setIfPosition(ifPos);
            pn.setFilter(data.condition);
            pn.setFilterLp(data.lp - pos);
            pn.setFilterRp(data.rp - pos);
        }
        return pn;
    }

    private GeneratorExpressionLoop generatorExpressionLoop() throws IOException {
        if (nextToken() != Token.FOR) codeBug();
        int pos = ts.tokenBeg;
        int lp = -1, rp = -1, inPos = -1;
        GeneratorExpressionLoop pn = new GeneratorExpressionLoop(pos);

        pushScope(pn);
        try {
            if (mustMatchToken(Token.LP, "msg.no.paren.for", true)) {
                lp = ts.tokenBeg - pos;
            }

            AstNode iter = null;
            switch (peekToken()) {
                case Token.LB:
                case Token.LC:
                    // handle destructuring assignment
                    iter = destructuringPrimaryExpr();
                    markDestructuring(iter);
                    break;
                case Token.NAME:
                    consumeToken();
                    iter = createNameNode();
                    break;
                default:
                    reportError("msg.bad.var");
            }

            // Define as a let since we want the scope of the variable to
            // be restricted to the array comprehension
            if (iter.getType() == Token.NAME) {
                defineSymbol(Token.LET, ts.getString(), true);
            }

            if (mustMatchToken(Token.IN, "msg.in.after.for.name", true)) inPos = ts.tokenBeg - pos;
            AstNode obj = expr(false);
            if (mustMatchToken(Token.RP, "msg.no.paren.for.ctrl", true)) rp = ts.tokenBeg - pos;

            pn.setLength(ts.tokenEnd - pos);
            pn.setIterator(iter);
            pn.setIteratedObject(obj);
            pn.setInPosition(inPos);
            pn.setParens(lp, rp);
            return pn;
        } finally {
            popScope();
        }
    }

    private static final int PROP_ENTRY = 1;
    private static final int GET_ENTRY = 2;
    private static final int SET_ENTRY = 4;
    private static final int METHOD_ENTRY = 8;

    private ObjectLiteral objectLiteral() throws IOException {
        int pos = ts.tokenBeg, lineno = ts.lineno;
        int afterComma = -1;
        List<ObjectProperty> elems = new ArrayList<>();
        Set<String> getterNames = null;
        Set<String> setterNames = null;
        if (this.inUseStrictDirective) {
            getterNames = new HashSet<>();
            setterNames = new HashSet<>();
        }
        Comment objJsdocNode = getAndResetJsDoc();

        commaLoop:
        for (; ; ) {
            String propertyName = null;
            int entryKind = PROP_ENTRY;
            int tt = peekToken();
            Comment jsdocNode = getAndResetJsDoc();
            if (tt == Token.COMMENT) {
                consumeToken();
                tt = peekUntilNonComment(tt);
            }
            if (tt == Token.RC) {
                if (afterComma != -1) warnTrailingComma(pos, elems, afterComma);
                break commaLoop;
            }
            AstNode pname = objliteralProperty();
            if (pname == null) {
                reportError("msg.bad.prop");
            } else {
                propertyName = ts.getString();
                int ppos = ts.tokenBeg;
                consumeToken();

                // This code path needs to handle both destructuring object
                // literals like:
                // var {get, b} = {get: 1, b: 2};
                // and getters like:
                // var x = {get 1() { return 2; };
                // So we check a whitelist of tokens to check if we're at the
                // first case. (Because of keywords, the second case may be
                // many tokens.)
                int peeked = peekToken();
                if (peeked != Token.COMMA && peeked != Token.COLON && peeked != Token.RC) {
                    if (peeked == Token.ASSIGN && inDestructuringAssignment) { // we have an object literal with destructuring assignment and a default
                        if (compilerEnv.getLanguageVersion() >= Context.VERSION_ES6) {
                            elems.add(plainProperty(pname, tt));
                            if (matchToken(Token.COMMA, true)) {
                                continue;
                            } else {
                                break commaLoop;
                            }
                        } else {
                            // TODO(satish): throw an error
                        }
                    } else if (peeked == Token.LP) {
                        entryKind = METHOD_ENTRY;
                    } else if (pname.getType() == Token.NAME) {
                        if ("get".equals(propertyName)) {
                            entryKind = GET_ENTRY;
                        } else if ("set".equals(propertyName)) {
                            entryKind = SET_ENTRY;
                        }
                    }
                    if (entryKind == GET_ENTRY || entryKind == SET_ENTRY) {
                        pname = objliteralProperty();
                        if (pname == null) {
                            reportError("msg.bad.prop");
                        }
                        consumeToken();
                    }
                    if (pname == null) {
                        propertyName = null;
                    } else {
                        propertyName = ts.getString();
                        ObjectProperty objectProp = methodDefinition(ppos, pname, entryKind);
                        pname.setJsDocNode(jsdocNode);
                        elems.add(objectProp);
                    }
                } else {
                    pname.setJsDocNode(jsdocNode);
                    elems.add(plainProperty(pname, tt));
                }
            }

            if (this.inUseStrictDirective
                    && propertyName != null
                    && !(pname instanceof ComputedPropertyKey)) {
                switch (entryKind) {
                    case PROP_ENTRY:
                    case METHOD_ENTRY:
                        if (getterNames.contains(propertyName)
                                || setterNames.contains(propertyName)) {
                            addError("msg.dup.obj.lit.prop.strict", propertyName);
                        }
                        getterNames.add(propertyName);
                        setterNames.add(propertyName);
                        break;
                    case GET_ENTRY:
                        if (getterNames.contains(propertyName)) {
                            addError("msg.dup.obj.lit.prop.strict", propertyName);
                        }
                        getterNames.add(propertyName);
                        break;
                    case SET_ENTRY:
                        if (setterNames.contains(propertyName)) {
                            addError("msg.dup.obj.lit.prop.strict", propertyName);
                        }
                        setterNames.add(propertyName);
                        break;
                }
            }

            // Eat any dangling jsdoc in the property.
            getAndResetJsDoc();

            if (matchToken(Token.COMMA, true)) {
                afterComma = ts.tokenEnd;
            } else {
                break commaLoop;
            }
        }

        mustMatchToken(Token.RC, "msg.no.brace.prop", true);
        ObjectLiteral pn = new ObjectLiteral(pos, ts.tokenEnd - pos);
        if (objJsdocNode != null) {
            pn.setJsDocNode(objJsdocNode);
        }
        pn.setElements(elems);
        pn.setLineno(lineno);
        return pn;
    }

    private AstNode objliteralProperty() throws IOException {
        AstNode pname;
        int tt = peekToken();
        switch (tt) {
            case Token.NAME:
                pname = createNameNode();
                break;

            case Token.STRING:
                pname = createStringLiteral();
                break;

            case Token.NUMBER:
            case Token.BIGINT:
                pname = createNumericLiteral(tt, true);
                break;

            case Token.LB:
                if (compilerEnv.getLanguageVersion() >= Context.VERSION_ES6) {
                    int pos = ts.tokenBeg;
                    int lineno = ts.lineno;
                    nextToken();
                    AstNode expr = assignExpr();
                    if (peekToken() != Token.RB) {
                        reportError("msg.bad.prop");
                    }
                    nextToken();

                    pname = new ComputedPropertyKey(pos, ts.tokenEnd - pos);
                    pname.setLineno(lineno);
                    ((ComputedPropertyKey) pname).setExpression(expr);
                } else {
                    reportError("msg.bad.prop");
                    return null;
                }
                break;

            default:
                if (compilerEnv.isReservedKeywordAsIdentifier()
                        && TokenStream.isKeyword(
                                ts.getString(),
                                compilerEnv.getLanguageVersion(),
                                inUseStrictDirective)) {
                    // convert keyword to property name, e.g. ({if: 1})
                    pname = createNameNode();
                    break;
                }
                return null;
        }

        return pname;
    }

    private ObjectProperty plainProperty(AstNode property, int ptt) throws IOException {
        // Support, e.g., |var {x, y} = o| as destructuring shorthand
        // for |var {x: x, y: y} = o|, as implemented in spidermonkey JS 1.8.
        int tt = peekToken();
        if ((tt == Token.COMMA || tt == Token.RC)
                && ptt == Token.NAME
                && compilerEnv.getLanguageVersion() >= Context.VERSION_1_8) {
            if (!inDestructuringAssignment
                    && compilerEnv.getLanguageVersion() < Context.VERSION_ES6) {
                reportError("msg.bad.object.init");
            }
            AstNode nn = new Name(property.getPosition(), property.getString());
            ObjectProperty pn = new ObjectProperty();
            pn.setIsShorthand(true);
            pn.setLeftAndRight(property, nn);
            return pn;
        } else if (tt == Token.ASSIGN && inDestructuringAssignment) {
            /* we're in destructuring with defaults in a object literal; treat defaults as values */
            ObjectProperty pn = new ObjectProperty();
            pn.putProp(Node.SHORTHAND_PROPERTY_NAME, Boolean.TRUE);
            consumeToken(); // consume the `=`
            Assignment defaultValue = new Assignment(property, assignExpr());
            defaultValue.setType(Token.ASSIGN);
            pn.setLeftAndRight(property, defaultValue);
            return pn;
        }
        mustMatchToken(Token.COLON, "msg.no.colon.prop", true);
        ObjectProperty pn = new ObjectProperty();
        pn.setOperatorPosition(ts.tokenBeg);
        pn.setLeftAndRight(property, assignExpr());
        return pn;
    }

    private ObjectProperty methodDefinition(int pos, AstNode propName, int entryKind)
            throws IOException {
        FunctionNode fn = function(FunctionNode.FUNCTION_EXPRESSION);
        // We've already parsed the function name, so fn should be anonymous.
        Name name = fn.getFunctionName();
        if (name != null && name.length() != 0) {
            reportError("msg.bad.prop");
        }
        ObjectProperty pn = new ObjectProperty(pos);
        switch (entryKind) {
            case GET_ENTRY:
                pn.setIsGetterMethod();
                fn.setFunctionIsGetterMethod();
                break;
            case SET_ENTRY:
                pn.setIsSetterMethod();
                fn.setFunctionIsSetterMethod();
                break;
            case METHOD_ENTRY:
                pn.setIsNormalMethod();
                fn.setFunctionIsNormalMethod();
                break;
        }
        int end = getNodeEnd(fn);
        pn.setLeft(propName);
        pn.setRight(fn);
        pn.setLength(end - pos);
        return pn;
    }

    private Name createNameNode() {
        return createNameNode(false, Token.NAME);
    }

    /**
     * Create a {@code Name} node using the token info from the last scanned name. In some cases we
     * need to either synthesize a name node, or we lost the name token information by peeking. If
     * the {@code token} parameter is not {@link Token#NAME}, then we use token info saved in
     * instance vars.
     */
    private Name createNameNode(boolean checkActivation, int token) {
        int beg = ts.tokenBeg;
        String s = ts.getString();
        int lineno = ts.lineno;
        if (!"".equals(prevNameTokenString)) {
            beg = prevNameTokenStart;
            s = prevNameTokenString;
            lineno = prevNameTokenLineno;
            prevNameTokenStart = 0;
            prevNameTokenString = "";
            prevNameTokenLineno = 0;
        }
        if (s == null) {
            if (compilerEnv.isIdeMode()) {
                s = "";
            } else {
                codeBug();
            }
        }
        Name name = new Name(beg, s);
        name.setLineno(lineno);
        if (checkActivation) {
            checkActivationName(s, token);
        }
        return name;
    }

    private StringLiteral createStringLiteral() {
        int pos = ts.tokenBeg, end = ts.tokenEnd;
        StringLiteral s = new StringLiteral(pos, end - pos);
        s.setLineno(ts.lineno);
        s.setValue(ts.getString());
        s.setQuoteCharacter(ts.getQuoteChar());
        return s;
    }

    private AstNode templateLiteral(boolean isTaggedLiteral) throws IOException {
        if (currentToken != Token.TEMPLATE_LITERAL) codeBug();
        int pos = ts.tokenBeg, end = ts.tokenEnd;
        List<AstNode> elements = new ArrayList<>();
        TemplateLiteral pn = new TemplateLiteral(pos);

        int posChars = ts.tokenBeg + 1;
        int tt = ts.readTemplateLiteral(isTaggedLiteral);
        while (tt == Token.TEMPLATE_LITERAL_SUBST) {
            elements.add(createTemplateLiteralCharacters(posChars));
            elements.add(expr(false));
            mustMatchToken(Token.RC, "msg.syntax", true);
            posChars = ts.tokenBeg + 1;
            tt = ts.readTemplateLiteral(isTaggedLiteral);
        }
        if (tt == Token.ERROR) {
            return makeErrorNode();
        }
        assert tt == Token.TEMPLATE_LITERAL;
        elements.add(createTemplateLiteralCharacters(posChars));
        end = ts.tokenEnd;
        pn.setElements(elements);
        pn.setLength(end - pos);

        return pn;
    }

    private TemplateCharacters createTemplateLiteralCharacters(int pos) {
        TemplateCharacters chars = new TemplateCharacters(pos, ts.tokenEnd - pos - 1);
        chars.setValue(ts.getString());
        chars.setRawValue(ts.getRawString());
        return chars;
    }

    private AstNode createNumericLiteral(int tt, boolean isProperty) {
        String s = ts.getString();
        if (this.inUseStrictDirective && ts.isNumericOldOctal()) {
            if (compilerEnv.getLanguageVersion() >= Context.VERSION_ES6 || !isProperty) {
                if (tt == Token.BIGINT) {
                    reportError("msg.no.old.octal.bigint");
                } else {
                    reportError("msg.no.old.octal.strict");
                }
            }
        }
        if (compilerEnv.getLanguageVersion() >= Context.VERSION_ES6 || !isProperty) {
            if (ts.isNumericBinary()) {
                s = "0b" + s;
            } else if (ts.isNumericOldOctal()) {
                s = "0" + s;
            } else if (ts.isNumericOctal()) {
                s = "0o" + s;
            } else if (ts.isNumericHex()) {
                s = "0x" + s;
            }
        }
        if (tt == Token.BIGINT) {
            return new BigIntLiteral(ts.tokenBeg, s + "n", ts.getBigInt());
        } else {
            return new NumberLiteral(ts.tokenBeg, s, ts.getNumber());
        }
    }

    protected void checkActivationName(String name, int token) {
        if (!insideFunction()) {
            return;
        }
        boolean activation = false;
        if ("arguments".equals(name)
                &&
                // An arrow function not generate arguments. So it not need activation.
                ((FunctionNode) currentScriptOrFn).getFunctionType()
                        != FunctionNode.ARROW_FUNCTION) {
            activation = true;
        } else if (compilerEnv.getActivationNames() != null
                && compilerEnv.getActivationNames().contains(name)) {
            activation = true;
        } else if ("length".equals(name)) {
            if (token == Token.GETPROP && compilerEnv.getLanguageVersion() == Context.VERSION_1_2) {
                // Use of "length" in 1.2 requires an activation object.
                activation = true;
            }
        }
        if (activation) {
            setRequiresActivation();
        }
    }

    protected void setRequiresActivation() {
        if (insideFunction()) {
            ((FunctionNode) currentScriptOrFn).setRequiresActivation();
        }
    }

    private void checkCallRequiresActivation(AstNode pn) {
        if ((pn.getType() == Token.NAME && "eval".equals(((Name) pn).getIdentifier()))
                || (pn.getType() == Token.GETPROP
                        && "eval".equals(((PropertyGet) pn).getProperty().getIdentifier())))
            setRequiresActivation();
    }

    protected void setIsGenerator() {
        if (insideFunction()) {
            ((FunctionNode) currentScriptOrFn).setIsGenerator();
        }
    }

    private void checkBadIncDec(UpdateExpression expr) {
        AstNode op = removeParens(expr.getOperand());
        int tt = op.getType();
        if (!(tt == Token.NAME
                || tt == Token.GETPROP
                || tt == Token.GETELEM
                || tt == Token.GET_REF
                || tt == Token.CALL))
            reportError(expr.getType() == Token.INC ? "msg.bad.incr" : "msg.bad.decr");
    }

    private ErrorNode makeErrorNode() {
        ErrorNode pn = new ErrorNode(ts.tokenBeg, ts.tokenEnd - ts.tokenBeg);
        pn.setLineno(ts.lineno);
        return pn;
    }

    // Return end of node.  Assumes node does NOT have a parent yet.
    private static int nodeEnd(AstNode node) {
        return node.getPosition() + node.getLength();
    }

    private void saveNameTokenData(int pos, String name, int lineno) {
        prevNameTokenStart = pos;
        prevNameTokenString = name;
        prevNameTokenLineno = lineno;
    }

    /**
     * Return the file offset of the beginning of the input source line containing the passed
     * position.
     *
     * @param pos an offset into the input source stream. If the offset is negative, it's converted
     *     to 0, and if it's beyond the end of the source buffer, the last source position is used.
     * @return the offset of the beginning of the line containing pos (i.e. 1+ the offset of the
     *     first preceding newline). Returns -1 if the {@link CompilerEnvirons} is not set to
     *     ide-mode, and {@link #parse(java.io.Reader,String,int)} was used.
     */
    private int lineBeginningFor(int pos) {
        if (sourceChars == null) {
            return -1;
        }
        if (pos <= 0) {
            return 0;
        }
        char[] buf = sourceChars;
        if (pos >= buf.length) {
            pos = buf.length - 1;
        }
        while (--pos >= 0) {
            char c = buf[pos];
            if (ScriptRuntime.isJSLineTerminator(c)) {
                return pos + 1; // want position after the newline
            }
        }
        return 0;
    }

    private void warnMissingSemi(int pos, int end) {
        // Should probably change this to be a CompilerEnvirons setting,
        // with an enum Never, Always, Permissive, where Permissive means
        // don't warn for 1-line functions like function (s) {return x+2}
        if (compilerEnv.isStrictMode()) {
            int[] linep = new int[2];
            String line = ts.getLine(end, linep);
            // this code originally called lineBeginningFor() and in order to
            // preserve its different line-offset handling, we need to special
            // case ide-mode here
            int beg = compilerEnv.isIdeMode() ? Math.max(pos, end - linep[1]) : pos;
            if (line != null) {
                addStrictWarning("msg.missing.semi", "", beg, end - beg, linep[0], line, linep[1]);
            } else {
                // no line information available, report warning at current line
                addStrictWarning("msg.missing.semi", "", beg, end - beg);
            }
        }
    }

    private void warnTrailingComma(int pos, List<?> elems, int commaPos) {
        if (compilerEnv.getWarnTrailingComma()) {
            // back up from comma to beginning of line or array/objlit
            if (!elems.isEmpty()) {
                pos = ((AstNode) elems.get(0)).getPosition();
            }
            pos = Math.max(pos, lineBeginningFor(commaPos));
            addWarning("msg.extra.trailing.comma", pos, commaPos - pos);
        }
    }

    // helps reduce clutter in the already-large function() method
    protected class PerFunctionVariables {
        private ScriptNode savedCurrentScriptOrFn;
        private Scope savedCurrentScope;
        private int savedEndFlags;
        private boolean savedInForInit;
        private Map<String, LabeledStatement> savedLabelSet;
        private List<Loop> savedLoopSet;
        private List<Jump> savedLoopAndSwitchSet;

        PerFunctionVariables(FunctionNode fnNode) {
            savedCurrentScriptOrFn = Parser.this.currentScriptOrFn;
            Parser.this.currentScriptOrFn = fnNode;

            savedCurrentScope = Parser.this.currentScope;
            Parser.this.currentScope = fnNode;

            savedLabelSet = Parser.this.labelSet;
            Parser.this.labelSet = null;

            savedLoopSet = Parser.this.loopSet;
            Parser.this.loopSet = null;

            savedLoopAndSwitchSet = Parser.this.loopAndSwitchSet;
            Parser.this.loopAndSwitchSet = null;

            savedEndFlags = Parser.this.endFlags;
            Parser.this.endFlags = 0;

            savedInForInit = Parser.this.inForInit;
            Parser.this.inForInit = false;
        }

        void restore() {
            Parser.this.currentScriptOrFn = savedCurrentScriptOrFn;
            Parser.this.currentScope = savedCurrentScope;
            Parser.this.labelSet = savedLabelSet;
            Parser.this.loopSet = savedLoopSet;
            Parser.this.loopAndSwitchSet = savedLoopAndSwitchSet;
            Parser.this.endFlags = savedEndFlags;
            Parser.this.inForInit = savedInForInit;
        }
    }

    PerFunctionVariables createPerFunctionVariables(FunctionNode fnNode) {
        return new PerFunctionVariables(fnNode);
    }

    /**
     * Given a destructuring assignment with a left hand side parsed as an array or object literal
     * and a right hand side expression, rewrite as a series of assignments to the variables defined
     * in left from property accesses to the expression on the right.
     *
     * @param type declaration type: Token.VAR or Token.LET or -1
     * @param left array or object literal containing NAME nodes for variables to assign
     * @param right expression to assign from
     * @return expression that performs a series of assignments to the variables defined in left
     */
<<<<<<< HEAD
    Node createDestructuringAssignment(int type, Node left, Node right, Node defaultValue) {
        String tempName = currentScriptOrFn.getNextTempName();
        Node result = destructuringAssignmentHelper(type, left, right, tempName, defaultValue);
=======
    Node createDestructuringAssignment(int type, Node left, Node right) {
        return createDestructuringAssignment(type, left, right, null);
    }

    Node createDestructuringAssignment(int type, Node left, Node right, Transformer transformer) {
        String tempName = currentScriptOrFn.getNextTempName();
        Node result = destructuringAssignmentHelper(type, left, right, tempName, transformer);
>>>>>>> cc302b4f
        Node comma = result.getLastChild();
        comma.addChildToBack(createName(tempName));
        return result;
    }

<<<<<<< HEAD
    Node createDestructuringAssignment(int type, Node left, Node right) {
        return createDestructuringAssignment(type, left, right, null);
    }

    Node destructuringAssignmentHelper(int variableType, Node left, Node right, String tempName, Node defaultValue) {
=======
    Node destructuringAssignmentHelper(
            int variableType, Node left, Node right, String tempName, Transformer transformer) {
>>>>>>> cc302b4f
        Scope result = createScopeNode(Token.LETEXPR, left.getLineno());
        result.addChildToFront(new Node(Token.LET, createName(Token.NAME, tempName, right)));
        try {
            pushScope(result);
            defineSymbol(Token.LET, tempName, true);
        } finally {
            popScope();
        }
        Node comma = new Node(Token.COMMA);
        result.addChildToBack(comma);
        List<String> destructuringNames = new ArrayList<>();
        boolean empty = true;
<<<<<<< HEAD
        switch (left.getType()) {
            case Token.ARRAYLIT:
                empty =
                        destructuringArray(
                                (ArrayLiteral) left,
                                variableType,
                                tempName,
                                comma,
                                destructuringNames,
                                defaultValue);
                break;
            case Token.OBJECTLIT:
                empty =
                        destructuringObject(
                                (ObjectLiteral) left,
                                variableType,
                                tempName,
                                comma,
                                destructuringNames,
                                defaultValue);
                break;
            case Token.GETPROP:
            case Token.GETELEM:
                switch (variableType) {
                    case Token.CONST:
                    case Token.LET:
                    case Token.VAR:
                        reportError("msg.bad.assign.left");
                }
                comma.addChildToBack(simpleAssignment(left, createName(tempName)));
                break;
            default:
                reportError("msg.bad.assign.left");
=======
        if (left instanceof ArrayLiteral) {
            empty =
                    destructuringArray(
                            (ArrayLiteral) left,
                            variableType,
                            tempName,
                            comma,
                            destructuringNames,
                            transformer);
        } else if (left instanceof ObjectLiteral) {
            empty =
                    destructuringObject(
                            (ObjectLiteral) left,
                            variableType,
                            tempName,
                            comma,
                            destructuringNames,
                            transformer);
        } else if (left.getType() == Token.GETPROP || left.getType() == Token.GETELEM) {
            switch (variableType) {
                case Token.CONST:
                case Token.LET:
                case Token.VAR:
                    reportError("msg.bad.assign.left");
            }
            comma.addChildToBack(simpleAssignment(left, createName(tempName), transformer));
        } else {
            reportError("msg.bad.assign.left");
>>>>>>> cc302b4f
        }
        if (empty) {
            // Don't want a COMMA node with no children. Just add a zero.
            comma.addChildToBack(createNumber(0));
        }
        result.putProp(Node.DESTRUCTURING_NAMES, destructuringNames);
        return result;
    }



    boolean destructuringArray(
            ArrayLiteral array,
            int variableType,
            String tempName,
            Node parent,
            List<String> destructuringNames,
<<<<<<< HEAD
            Node defaultValue) { /* defaultValue to use in function param decls */
=======
            Transformer transformer) {
>>>>>>> cc302b4f
        boolean empty = true;
        int setOp = variableType == Token.CONST ? Token.SETCONST : Token.SETNAME;
        int index = 0;
        for (AstNode n : array.getElements()) {
            if (n.getType() == Token.EMPTY) {
                index++;
                continue;
            }
            Node rightElem = new Node(Token.GETELEM, createName(tempName), createNumber(index));

            setupDefaultValues(tempName, parent, defaultValue, setOp);

            if (n.getType() == Token.NAME) { /* [x] = [1] */
                String name = n.getString();
                parent.addChildToBack(
                        new Node(setOp, createName(Token.BINDNAME, name, null), rightElem));
                if (variableType != -1) {
                    defineSymbol(variableType, name, true);
                    destructuringNames.add(name);
                }
            } else if (n.getType() == Token.ASSIGN) { /* [x = 1] = [2] */
                processDestructuringDefaults(variableType, parent, destructuringNames, (Assignment) n, rightElem, setOp);
            } else {
                parent.addChildToBack(
                        destructuringAssignmentHelper(
<<<<<<< HEAD
                                variableType, n, rightElem, currentScriptOrFn.getNextTempName(), null));
=======
                                variableType,
                                n,
                                rightElem,
                                currentScriptOrFn.getNextTempName(),
                                transformer));
>>>>>>> cc302b4f
            }
            index++;
            empty = false;
        }
        return empty;
    }

    private void processDestructuringDefaults(int variableType, Node parent, List<String> destructuringNames, Assignment n, Node rightElem, int setOp) {
        Node left = n.getLeft(); // NAME x
        String name = left.getString();
        Node right = n.getRight(); // NUMBER 1.0

        if (left.getType() == Token.NAME) {
            // x = (x == undefined) ?
            //          (($1[0] == undefined) ?
            //              1
            //              : $1[0])
            //          : x
            Node cond_inner = new Node(Token.HOOK,
                        new Node(Token.SHEQ, createName("undefined"), rightElem),
                        right,
                    rightElem);
            Node cond = new Node(Token.HOOK,
                        new Node(Token.SHEQ, createName("undefined"), createName(name)),
                        cond_inner,
                        left);
            parent.addChildToBack(
                        new Node(setOp, createName(Token.BINDNAME, name, null), cond));
            if (variableType != -1) {
                defineSymbol(variableType, name, true);
                destructuringNames.add(name);
            }
        } else {
            // TODO(satish): should handle other lvalues eg ArrayLiteral, ObjectLiteral
        }
    }

    private void setupDefaultValues(String tempName, Node parent, Node defaultValue, int setOp) {
        if (defaultValue != null) {
            // if there's defaultValue it can be substituted for tempName if that's undefined
            // i.e. $1 = ($1 == undefined) ? defaultValue : $1
            Node defaultRvalue = null;
            if (defaultValue instanceof ArrayLiteral) {
                defaultRvalue = new Node(defaultValue.getType());
                for (var child: ((ArrayLiteral) defaultValue).getElements())
                    defaultRvalue.addChildToBack(child);
            } else if (defaultValue instanceof ObjectLiteral) {
                // FIXME(satish): don't do this!
                defaultRvalue = new IRFactory(compilerEnv).transformObjectLiteral((ObjectLiteral) defaultValue);
            } else {
                defaultRvalue = new Node(defaultValue.getType(), defaultValue);
            }

            // TODO(satish): Add check if defaultValue is iterable at runtime (i.e has Symbol.ITERATOR)

            Node cond_default = new Node(Token.HOOK,
                    new Node(Token.SHEQ, createName(tempName), createName("undefined")),
                    defaultRvalue,
                    createName(tempName));
            Node set_default = new Node(setOp,
                    createName(Token.BINDNAME, tempName, null),
                    cond_default);
            parent.addChildToBack(set_default);
        }
    }

    boolean destructuringObject(
            ObjectLiteral node,
            int variableType,
            String tempName,
            Node parent,
            List<String> destructuringNames,
<<<<<<< HEAD
            Node defaultValue) { /* defaultValue to use in function param decls */
=======
            Transformer transformer) {
>>>>>>> cc302b4f
        boolean empty = true;
        int setOp = variableType == Token.CONST ? Token.SETCONST : Token.SETNAME;

        for (ObjectProperty prop : node.getElements()) {
            int lineno = 0;
            // This function is sometimes called from the IRFactory when
            // when executing regression tests, and in those cases the
            // tokenStream isn't set.  Deal with it.
            if (ts != null) {
                lineno = ts.lineno;
            }
            AstNode id = prop.getLeft();

            Node rightElem = null;
            if (id instanceof Name) {
                Node s = Node.newString(((Name) id).getIdentifier());
                rightElem = new Node(Token.GETPROP, createName(tempName), s);
            } else if (id instanceof StringLiteral) {
                Node s = Node.newString(((StringLiteral) id).getValue());
                rightElem = new Node(Token.GETPROP, createName(tempName), s);
            } else if (id instanceof NumberLiteral) {
                Node s = createNumber((int) ((NumberLiteral) id).getNumber());
                rightElem = new Node(Token.GETELEM, createName(tempName), s);
            } else if (id instanceof ComputedPropertyKey) {
                reportError("msg.bad.computed.property.in.destruct");
                return false;
            } else {
                throw codeBug();
            }

            rightElem.setLineno(lineno);
            setupDefaultValues(tempName, parent, defaultValue, setOp);

            AstNode value = prop.getRight();
            if (value.getType() == Token.NAME) {
                String name = ((Name) value).getIdentifier();
                parent.addChildToBack(
                        new Node(setOp, createName(Token.BINDNAME, name, null), rightElem));
                if (variableType != -1) {
                    defineSymbol(variableType, name, true);
                    destructuringNames.add(name);
                }
            } else if (value.getType() == Token.ASSIGN) {
                processDestructuringDefaults(variableType, parent, destructuringNames, (Assignment) value, rightElem, setOp);
            } else {
                parent.addChildToBack(
                        destructuringAssignmentHelper(
                                variableType,
                                value,
                                rightElem,
<<<<<<< HEAD
                                currentScriptOrFn.getNextTempName(), null));
=======
                                currentScriptOrFn.getNextTempName(),
                                transformer));
>>>>>>> cc302b4f
            }
            empty = false;
        }
        return empty;
    }

    protected Node createName(String name) {
        checkActivationName(name, Token.NAME);
        return Node.newString(Token.NAME, name);
    }

    protected Node createName(int type, String name, Node child) {
        Node result = createName(name);
        result.setType(type);
        if (child != null) result.addChildToBack(child);
        return result;
    }

    protected Node createNumber(double number) {
        return Node.newNumber(number);
    }

    /**
     * Create a node that can be used to hold lexically scoped variable definitions (via let
     * declarations).
     *
     * @param token the token of the node to create
     * @param lineno line number of source
     * @return the created node
     */
    protected Scope createScopeNode(int token, int lineno) {
        Scope scope = new Scope();
        scope.setType(token);
        scope.setLineno(lineno);
        return scope;
    }

    // Quickie tutorial for some of the interpreter bytecodes.
    //
    // GETPROP - for normal foo.bar prop access; right side is a name
    // GETELEM - for normal foo[bar] element access; rhs is an expr
    // SETPROP - for assignment when left side is a GETPROP
    // SETELEM - for assignment when left side is a GETELEM
    // DELPROP - used for delete foo.bar or foo[bar]
    //
    // GET_REF, SET_REF, DEL_REF - in general, these mean you're using
    // get/set/delete on a right-hand side expression (possibly with no
    // explicit left-hand side) that doesn't use the normal JavaScript
    // Object (i.e. ScriptableObject) get/set/delete functions, but wants
    // to provide its own versions instead.  It will ultimately implement
    // Ref, and currently SpecialRef (for __proto__ etc.) and XmlName
    // (for E4X XML objects) are the only implementations.  The runtime
    // notices these bytecodes and delegates get/set/delete to the object.
    //
    // BINDNAME:  used in assignments.  LHS is evaluated first to get a
    // specific object containing the property ("binding" the property
    // to the object) so that it's always the same object, regardless of
    // side effects in the RHS.
    protected Node simpleAssignment(Node left, Node right) {
        return simpleAssignment(left, right, null);
    }

    protected Node simpleAssignment(Node left, Node right, Transformer transformer) {
        int nodeType = left.getType();
        switch (nodeType) {
            case Token.NAME:
                String name = ((Name) left).getIdentifier();
                if (inUseStrictDirective && ("eval".equals(name) || "arguments".equals(name))) {
                    reportError("msg.bad.id.strict", name);
                }
                left.setType(Token.BINDNAME);
                return new Node(Token.SETNAME, left, right);

            case Token.GETPROP:
            case Token.GETELEM:
                {
                    Node obj, id;
                    // If it's a PropertyGet or ElementGet, we're in the parse pass.
                    // We could alternately have PropertyGet and ElementGet
                    // override getFirstChild/getLastChild and return the appropriate
                    // field, but that seems just as ugly as this casting.
                    if (left instanceof PropertyGet) {
                        AstNode target = ((PropertyGet) left).getTarget();
                        obj = transformer != null ? transformer.transform(target) : target;
                        id = ((PropertyGet) left).getProperty();
                    } else if (left instanceof ElementGet) {
                        AstNode target = ((ElementGet) left).getTarget();
                        AstNode elem = ((ElementGet) left).getElement();
                        obj = transformer != null ? transformer.transform(target) : target;
                        id = transformer != null ? transformer.transform(elem) : elem;
                    } else {
                        // This branch is called during IRFactory transform pass.
                        obj = left.getFirstChild();
                        id = left.getLastChild();
                    }
                    int type;
                    if (nodeType == Token.GETPROP) {
                        type = Token.SETPROP;
                        // TODO(stevey) - see https://bugzilla.mozilla.org/show_bug.cgi?id=492036
                        // The new AST code generates NAME tokens for GETPROP ids where the old
                        // parser
                        // generated STRING nodes. If we don't set the type to STRING below, this
                        // will
                        // cause java.lang.VerifyError in codegen for code like
                        // "var obj={p:3};[obj.p]=[9];"
                        id.setType(Token.STRING);
                    } else {
                        type = Token.SETELEM;
                    }
                    return new Node(type, obj, id, right);
                }
            case Token.GET_REF:
                {
                    Node ref = left.getFirstChild();
                    checkMutableReference(ref);
                    return new Node(Token.SET_REF, ref, right);
                }
        }

        throw codeBug();
    }

    protected void checkMutableReference(Node n) {
        int memberTypeFlags = n.getIntProp(Node.MEMBER_TYPE_PROP, 0);
        if ((memberTypeFlags & Node.DESCENDANTS_FLAG) != 0) {
            reportError("msg.bad.assign.left");
        }
    }

    // remove any ParenthesizedExpression wrappers
    protected AstNode removeParens(AstNode node) {
        while (node instanceof ParenthesizedExpression) {
            node = ((ParenthesizedExpression) node).getExpression();
        }
        return node;
    }

    void markDestructuring(AstNode node) {
        if (node instanceof DestructuringForm) {
            ((DestructuringForm) node).setIsDestructuring(true);
        } else if (node instanceof ParenthesizedExpression) {
            markDestructuring(((ParenthesizedExpression) node).getExpression());
        }
    }

    // throw a failed-assertion with some helpful debugging info
    private RuntimeException codeBug() throws RuntimeException {
        throw Kit.codeBug(
                "ts.cursor="
                        + ts.cursor
                        + ", ts.tokenBeg="
                        + ts.tokenBeg
                        + ", currentToken="
                        + currentToken);
    }

    public void setDefaultUseStrictDirective(boolean useStrict) {
        defaultUseStrictDirective = useStrict;
    }

    public boolean inUseStrictDirective() {
        return inUseStrictDirective;
    }

    public void reportErrorsIfExists(int baseLineno) {
        if (this.syntaxErrorCount != 0) {
            String msg = String.valueOf(this.syntaxErrorCount);
            msg = lookupMessage("msg.got.syntax.errors", msg);
            if (!compilerEnv.isIdeMode())
                throw errorReporter.runtimeError(msg, sourceURI, baseLineno, null, 0);
        }
    }

    public interface CurrentPositionReporter {
        public int getPosition();

        public int getLength();

        public int getLineno();

        public String getLine();

        public int getOffset();
    }
}<|MERGE_RESOLUTION|>--- conflicted
+++ resolved
@@ -4110,34 +4110,24 @@
      * @param right expression to assign from
      * @return expression that performs a series of assignments to the variables defined in left
      */
-<<<<<<< HEAD
-    Node createDestructuringAssignment(int type, Node left, Node right, Node defaultValue) {
+    Node createDestructuringAssignment(int type, Node left, Node right, Node defaultValue, Transformer transformer) {
         String tempName = currentScriptOrFn.getNextTempName();
-        Node result = destructuringAssignmentHelper(type, left, right, tempName, defaultValue);
-=======
-    Node createDestructuringAssignment(int type, Node left, Node right) {
-        return createDestructuringAssignment(type, left, right, null);
-    }
-
-    Node createDestructuringAssignment(int type, Node left, Node right, Transformer transformer) {
-        String tempName = currentScriptOrFn.getNextTempName();
-        Node result = destructuringAssignmentHelper(type, left, right, tempName, transformer);
->>>>>>> cc302b4f
+        Node result = destructuringAssignmentHelper(type, left, right, tempName, defaultValue, transformer);
         Node comma = result.getLastChild();
         comma.addChildToBack(createName(tempName));
         return result;
     }
 
-<<<<<<< HEAD
+    Node createDestructuringAssignment(int type, Node left, Node right, Node defaultValue) {
+        return createDestructuringAssignment(type, left, right, defaultValue, null);
+    }
+
     Node createDestructuringAssignment(int type, Node left, Node right) {
-        return createDestructuringAssignment(type, left, right, null);
-    }
-
-    Node destructuringAssignmentHelper(int variableType, Node left, Node right, String tempName, Node defaultValue) {
-=======
+        return createDestructuringAssignment(type, left, right, null, null);
+    }
+  
     Node destructuringAssignmentHelper(
-            int variableType, Node left, Node right, String tempName, Transformer transformer) {
->>>>>>> cc302b4f
+            int variableType, Node left, Node right, String tempName, Node defaultValue, Transformer transformer) {
         Scope result = createScopeNode(Token.LETEXPR, left.getLineno());
         result.addChildToFront(new Node(Token.LET, createName(Token.NAME, tempName, right)));
         try {
@@ -4150,41 +4140,6 @@
         result.addChildToBack(comma);
         List<String> destructuringNames = new ArrayList<>();
         boolean empty = true;
-<<<<<<< HEAD
-        switch (left.getType()) {
-            case Token.ARRAYLIT:
-                empty =
-                        destructuringArray(
-                                (ArrayLiteral) left,
-                                variableType,
-                                tempName,
-                                comma,
-                                destructuringNames,
-                                defaultValue);
-                break;
-            case Token.OBJECTLIT:
-                empty =
-                        destructuringObject(
-                                (ObjectLiteral) left,
-                                variableType,
-                                tempName,
-                                comma,
-                                destructuringNames,
-                                defaultValue);
-                break;
-            case Token.GETPROP:
-            case Token.GETELEM:
-                switch (variableType) {
-                    case Token.CONST:
-                    case Token.LET:
-                    case Token.VAR:
-                        reportError("msg.bad.assign.left");
-                }
-                comma.addChildToBack(simpleAssignment(left, createName(tempName)));
-                break;
-            default:
-                reportError("msg.bad.assign.left");
-=======
         if (left instanceof ArrayLiteral) {
             empty =
                     destructuringArray(
@@ -4193,6 +4148,7 @@
                             tempName,
                             comma,
                             destructuringNames,
+                            defaultValue,
                             transformer);
         } else if (left instanceof ObjectLiteral) {
             empty =
@@ -4202,6 +4158,7 @@
                             tempName,
                             comma,
                             destructuringNames,
+                            defaultValue,
                             transformer);
         } else if (left.getType() == Token.GETPROP || left.getType() == Token.GETELEM) {
             switch (variableType) {
@@ -4213,7 +4170,6 @@
             comma.addChildToBack(simpleAssignment(left, createName(tempName), transformer));
         } else {
             reportError("msg.bad.assign.left");
->>>>>>> cc302b4f
         }
         if (empty) {
             // Don't want a COMMA node with no children. Just add a zero.
@@ -4231,11 +4187,8 @@
             String tempName,
             Node parent,
             List<String> destructuringNames,
-<<<<<<< HEAD
-            Node defaultValue) { /* defaultValue to use in function param decls */
-=======
+            Node defaultValue, /* defaultValue to use in function param decls */
             Transformer transformer) {
->>>>>>> cc302b4f
         boolean empty = true;
         int setOp = variableType == Token.CONST ? Token.SETCONST : Token.SETNAME;
         int index = 0;
@@ -4261,15 +4214,12 @@
             } else {
                 parent.addChildToBack(
                         destructuringAssignmentHelper(
-<<<<<<< HEAD
-                                variableType, n, rightElem, currentScriptOrFn.getNextTempName(), null));
-=======
                                 variableType,
                                 n,
                                 rightElem,
                                 currentScriptOrFn.getNextTempName(),
+                                null,
                                 transformer));
->>>>>>> cc302b4f
             }
             index++;
             empty = false;
@@ -4342,11 +4292,8 @@
             String tempName,
             Node parent,
             List<String> destructuringNames,
-<<<<<<< HEAD
-            Node defaultValue) { /* defaultValue to use in function param decls */
-=======
+            Node defaultValue, /* defaultValue to use in function param decls */
             Transformer transformer) {
->>>>>>> cc302b4f
         boolean empty = true;
         int setOp = variableType == Token.CONST ? Token.SETCONST : Token.SETNAME;
 
@@ -4397,12 +4344,9 @@
                                 variableType,
                                 value,
                                 rightElem,
-<<<<<<< HEAD
-                                currentScriptOrFn.getNextTempName(), null));
-=======
                                 currentScriptOrFn.getNextTempName(),
+                                null,
                                 transformer));
->>>>>>> cc302b4f
             }
             empty = false;
         }

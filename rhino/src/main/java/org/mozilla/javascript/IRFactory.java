/* -*- Mode: java; tab-width: 8; indent-tabs-mode: nil; c-basic-offset: 4 -*-
 *
 * This Source Code Form is subject to the terms of the Mozilla Public
 * License, v. 2.0. If a copy of the MPL was not distributed with this
 * file, You can obtain one at http://mozilla.org/MPL/2.0/. */

package org.mozilla.javascript;

import java.util.ArrayDeque;
import java.util.ArrayList;
import java.util.List;
import java.util.Objects;
import java.util.Queue;
import org.mozilla.javascript.ast.ArrayComprehension;
import org.mozilla.javascript.ast.ArrayComprehensionLoop;
import org.mozilla.javascript.ast.ArrayLiteral;
import org.mozilla.javascript.ast.Assignment;
import org.mozilla.javascript.ast.AstNode;
import org.mozilla.javascript.ast.AstRoot;
import org.mozilla.javascript.ast.BigIntLiteral;
import org.mozilla.javascript.ast.Block;
import org.mozilla.javascript.ast.BreakStatement;
import org.mozilla.javascript.ast.CatchClause;
import org.mozilla.javascript.ast.ComputedPropertyKey;
import org.mozilla.javascript.ast.ConditionalExpression;
import org.mozilla.javascript.ast.ContinueStatement;
import org.mozilla.javascript.ast.DestructuringForm;
import org.mozilla.javascript.ast.DoLoop;
import org.mozilla.javascript.ast.ElementGet;
import org.mozilla.javascript.ast.EmptyExpression;
import org.mozilla.javascript.ast.ExpressionStatement;
import org.mozilla.javascript.ast.ForInLoop;
import org.mozilla.javascript.ast.ForLoop;
import org.mozilla.javascript.ast.FunctionCall;
import org.mozilla.javascript.ast.FunctionNode;
import org.mozilla.javascript.ast.GeneratorExpression;
import org.mozilla.javascript.ast.GeneratorExpressionLoop;
import org.mozilla.javascript.ast.GeneratorMethodDefinition;
import org.mozilla.javascript.ast.IfStatement;
import org.mozilla.javascript.ast.InfixExpression;
import org.mozilla.javascript.ast.Jump;
import org.mozilla.javascript.ast.KeywordLiteral;
import org.mozilla.javascript.ast.Label;
import org.mozilla.javascript.ast.LabeledStatement;
import org.mozilla.javascript.ast.LetNode;
import org.mozilla.javascript.ast.Name;
import org.mozilla.javascript.ast.NewExpression;
import org.mozilla.javascript.ast.NumberLiteral;
import org.mozilla.javascript.ast.ObjectLiteral;
import org.mozilla.javascript.ast.ObjectProperty;
import org.mozilla.javascript.ast.ParenthesizedExpression;
import org.mozilla.javascript.ast.PropertyGet;
import org.mozilla.javascript.ast.RegExpLiteral;
import org.mozilla.javascript.ast.ReturnStatement;
import org.mozilla.javascript.ast.Scope;
import org.mozilla.javascript.ast.ScriptNode;
import org.mozilla.javascript.ast.Spread;
import org.mozilla.javascript.ast.StringLiteral;
import org.mozilla.javascript.ast.SwitchCase;
import org.mozilla.javascript.ast.SwitchStatement;
import org.mozilla.javascript.ast.Symbol;
import org.mozilla.javascript.ast.TaggedTemplateLiteral;
import org.mozilla.javascript.ast.TemplateCharacters;
import org.mozilla.javascript.ast.TemplateLiteral;
import org.mozilla.javascript.ast.ThrowStatement;
import org.mozilla.javascript.ast.TryStatement;
import org.mozilla.javascript.ast.UnaryExpression;
import org.mozilla.javascript.ast.UpdateExpression;
import org.mozilla.javascript.ast.VariableDeclaration;
import org.mozilla.javascript.ast.VariableInitializer;
import org.mozilla.javascript.ast.WhileLoop;
import org.mozilla.javascript.ast.WithStatement;
import org.mozilla.javascript.ast.XmlElemRef;
import org.mozilla.javascript.ast.XmlExpression;
import org.mozilla.javascript.ast.XmlFragment;
import org.mozilla.javascript.ast.XmlLiteral;
import org.mozilla.javascript.ast.XmlMemberGet;
import org.mozilla.javascript.ast.XmlPropRef;
import org.mozilla.javascript.ast.XmlRef;
import org.mozilla.javascript.ast.XmlString;
import org.mozilla.javascript.ast.Yield;

/**
 * This class rewrites the parse tree into an IR suitable for codegen.
 *
 * @see Node
 * @author Mike McCabe
 * @author Norris Boyd
 */
public final class IRFactory {
    private static final int LOOP_DO_WHILE = 0;
    private static final int LOOP_WHILE = 1;
    private static final int LOOP_FOR = 2;

    private static final int ALWAYS_TRUE_BOOLEAN = 1;
    private static final int ALWAYS_FALSE_BOOLEAN = -1;

    private Parser parser;
    private AstNodePosition astNodePos;
    private boolean outerScopeIsStrict;

    public IRFactory(CompilerEnvirons env, String sourceString) {
        this(env, null, sourceString, env.getErrorReporter());
    }

    /** Use {@link #IRFactory(CompilerEnvirons, String, String, ErrorReporter)} */
    @Deprecated
    public IRFactory(CompilerEnvirons env, String sourceString, ErrorReporter errorReporter) {
        this(env, null, sourceString, errorReporter);
    }

    public IRFactory(
            CompilerEnvirons env,
            String sourceName,
            String sourceString,
            ErrorReporter errorReporter) {
        parser = new Parser(env, errorReporter);
        astNodePos = new AstNodePosition(sourceString);
        parser.currentPos = astNodePos;
        parser.setSourceURI(sourceName);
    }

    /** Transforms the tree into a lower-level IR suitable for codegen. */
    public ScriptNode transformTree(AstRoot root) {
        parser.currentScriptOrFn = root;
        parser.inUseStrictDirective = root.isInStrictMode();

        if (Token.printTrees) {
            System.out.println("IRFactory.transformTree");
            System.out.println(root.debugPrint());
        }

        astNodePos.push(root);
        try {
            return (ScriptNode) transform(root);
        } catch (Parser.ParserException e) {
            parser.reportErrorsIfExists(root.getLineno());
            return null;
        } finally {
            astNodePos.pop();
        }
    }

    // Might want to convert this to polymorphism - move transform*
    // functions into the AstNode subclasses.  OTOH that would make
    // IR transformation part of the public AST API - desirable?
    // Another possibility:  create AstTransformer interface and adapter.
    private Node transform(AstNode node) {
        switch (node.getType()) {
            case Token.ARRAYCOMP:
                return transformArrayComp((ArrayComprehension) node);
            case Token.ARRAYLIT:
                return transformArrayLiteral((ArrayLiteral) node);
            case Token.BIGINT:
                return transformBigInt((BigIntLiteral) node);
            case Token.BLOCK:
                return transformBlock(node);
            case Token.BREAK:
                return transformBreak((BreakStatement) node);
            case Token.CALL:
                return transformFunctionCall((FunctionCall) node);
            case Token.CONTINUE:
                return transformContinue((ContinueStatement) node);
            case Token.DO:
                return transformDoLoop((DoLoop) node);
            case Token.EMPTY:
            case Token.COMMENT:
                return node;
            case Token.FOR:
                if (node instanceof ForInLoop) {
                    return transformForInLoop((ForInLoop) node);
                }
                return transformForLoop((ForLoop) node);
            case Token.FUNCTION:
                return transformFunction((FunctionNode) node);
            case Token.GENEXPR:
                return transformGenExpr((GeneratorExpression) node);
            case Token.GETELEM:
                return transformElementGet((ElementGet) node);
            case Token.GETPROP:
                return transformPropertyGet((PropertyGet) node);
            case Token.QUESTION_DOT:
                if (node instanceof ElementGet) {
                    return transformElementGet((ElementGet) node);
                } else {
                    return transformPropertyGet((PropertyGet) node);
                }
            case Token.HOOK:
                return transformCondExpr((ConditionalExpression) node);
            case Token.IF:
                return transformIf((IfStatement) node);

            case Token.TRUE:
            case Token.FALSE:
            case Token.THIS:
            case Token.NULL:
            case Token.DEBUGGER:
                return transformLiteral(node);
            case Token.SUPER:
                parser.setRequiresActivation();
                return transformLiteral(node);
            case Token.NAME:
                return transformName((Name) node);
            case Token.NUMBER:
                return transformNumber((NumberLiteral) node);
            case Token.NEW:
                return transformNewExpr((NewExpression) node);
            case Token.OBJECTLIT:
                return transformObjectLiteral((ObjectLiteral) node);
            case Token.TEMPLATE_LITERAL:
                return transformTemplateLiteral((TemplateLiteral) node);
            case Token.TAGGED_TEMPLATE_LITERAL:
                return transformTemplateLiteralCall((TaggedTemplateLiteral) node);
            case Token.REGEXP:
                return transformRegExp((RegExpLiteral) node);
            case Token.RETURN:
                return transformReturn((ReturnStatement) node);
            case Token.SCRIPT:
                return transformScript((ScriptNode) node);
            case Token.STRING:
                return transformString((StringLiteral) node);
            case Token.SWITCH:
                return transformSwitch((SwitchStatement) node);
            case Token.THROW:
                return transformThrow((ThrowStatement) node);
            case Token.TRY:
                return transformTry((TryStatement) node);
            case Token.WHILE:
                return transformWhileLoop((WhileLoop) node);
            case Token.WITH:
                return transformWith((WithStatement) node);
            case Token.YIELD:
            case Token.YIELD_STAR:
                return transformYield((Yield) node);
            case Token.DOTDOTDOT:
                return transformSpread((Spread) node);
            default:
                if (node instanceof ExpressionStatement) {
                    return transformExprStmt((ExpressionStatement) node);
                }
                if (node instanceof Assignment) {
                    return transformAssignment((Assignment) node);
                }
                if (node instanceof UnaryExpression) {
                    return transformUnary((UnaryExpression) node);
                }
                if (node instanceof UpdateExpression) {
                    return transformUpdate((UpdateExpression) node);
                }
                if (node instanceof XmlMemberGet) {
                    return transformXmlMemberGet((XmlMemberGet) node);
                }
                if (node instanceof InfixExpression) {
                    return transformInfix((InfixExpression) node);
                }
                if (node instanceof VariableDeclaration) {
                    return transformVariables((VariableDeclaration) node);
                }
                if (node instanceof ParenthesizedExpression) {
                    return transformParenExpr((ParenthesizedExpression) node);
                }
                if (node instanceof ComputedPropertyKey) {
                    return transformComputedPropertyKey((ComputedPropertyKey) node);
                }
                if (node instanceof LabeledStatement) {
                    return transformLabeledStatement((LabeledStatement) node);
                }
                if (node instanceof LetNode) {
                    return transformLetNode((LetNode) node);
                }
                if (node instanceof XmlRef) {
                    return transformXmlRef((XmlRef) node);
                }
                if (node instanceof XmlLiteral) {
                    return transformXmlLiteral((XmlLiteral) node);
                }
                if (node instanceof GeneratorMethodDefinition) {
                    return transformGeneratorMethodDefinition((GeneratorMethodDefinition) node);
                }
                throw new IllegalArgumentException("Can't transform: " + node);
        }
    }

    private Node transformArrayComp(ArrayComprehension node) {
        // An array comprehension expression such as
        //
        //   [expr for (x in foo) for each ([y, z] in bar) if (cond)]
        //
        // is rewritten approximately as
        //
        // new Scope(ARRAYCOMP) {
        //   new Node(BLOCK) {
        //     let tmp1 = new Array;
        //     for (let x in foo) {
        //       for each (let tmp2 in bar) {
        //         if (cond) {
        //           tmp1.push([y, z] = tmp2, expr);
        //         }
        //       }
        //     }
        //   }
        //   createName(tmp1)
        // }

        int lineno = node.getLineno(), column = node.getColumn();
        Scope scopeNode = parser.createScopeNode(Token.ARRAYCOMP, lineno, column);
        String arrayName = parser.currentScriptOrFn.getNextTempName();
        parser.pushScope(scopeNode);
        try {
            astNodePos.push(node);
            try {
                parser.defineSymbol(Token.LET, arrayName, false);
                Node block = new Node(Token.BLOCK);
                block.setLineColumnNumber(lineno, column);
                Node newArray = createCallOrNew(Token.NEW, parser.createName("Array"));
                Node init =
                        new Node(
                                Token.EXPR_VOID,
                                createAssignment(
                                        Token.ASSIGN, parser.createName(arrayName), newArray),
                                lineno,
                                column);
                block.addChildToBack(init);
                block.addChildToBack(arrayCompTransformHelper(node, arrayName));
                scopeNode.addChildToBack(block);
                scopeNode.addChildToBack(parser.createName(arrayName));
                return scopeNode;
            } finally {
                astNodePos.pop();
            }
        } finally {
            parser.popScope();
        }
    }

    private Node arrayCompTransformHelper(ArrayComprehension node, String arrayName) {
        int lineno = node.getLineno(), column = node.getColumn();
        Node expr = transform(node.getResult());

        List<ArrayComprehensionLoop> loops = node.getLoops();
        int numLoops = loops.size();

        // Walk through loops, collecting and defining their iterator symbols.
        Node[] iterators = new Node[numLoops];
        Node[] iteratedObjs = new Node[numLoops];

        for (int i = 0; i < numLoops; i++) {
            ArrayComprehensionLoop acl = loops.get(i);
            AstNode iter = acl.getIterator();
            astNodePos.push(iter);
            try {
                String name = null;
                if (iter.getType() == Token.NAME) {
                    name = iter.getString();
                } else {
                    // destructuring assignment
                    name = parser.currentScriptOrFn.getNextTempName();
                    parser.defineSymbol(Token.LP, name, false);
                    expr =
                            createBinary(
                                    Token.COMMA,
                                    createAssignment(Token.ASSIGN, iter, parser.createName(name)),
                                    expr);
                }
                Node init = parser.createName(name);
                // Define as a let since we want the scope of the variable to
                // be restricted to the array comprehension
                parser.defineSymbol(Token.LET, name, false);
                iterators[i] = init;
            } finally {
                astNodePos.pop();
            }

            iteratedObjs[i] = transform(acl.getIteratedObject());
        }

        // generate code for tmpArray.push(body)
        Node call =
                createCallOrNew(
                        Token.CALL,
                        createPropertyGet(
                                parser.createName(arrayName), null, "push", 0, node.type));

        Node body = new Node(Token.EXPR_VOID, call);
        body.setLineColumnNumber(lineno, column);

        if (node.getFilter() != null) {
            body = createIf(transform(node.getFilter()), body, null, lineno, column);
        }

        // Now walk loops in reverse to build up the body statement.
        int pushed = 0;
        try {
            for (int i = numLoops - 1; i >= 0; i--) {
                ArrayComprehensionLoop acl = loops.get(i);
                Scope loop =
                        createLoopNode(
                                null, // no label
                                acl.getLineno(),
                                acl.getColumn());
                parser.pushScope(loop);
                pushed++;
                body =
                        createForIn(
                                Token.LET,
                                loop,
                                iterators[i],
                                iteratedObjs[i],
                                body,
                                acl,
                                acl.isForEach(),
                                acl.isForOf());
            }
        } finally {
            for (int i = 0; i < pushed; i++) {
                parser.popScope();
            }
        }

        // Now that we've accumulated any destructuring forms,
        // add expr to the call node; it's pushed on each iteration.
        call.addChildToBack(expr);
        return body;
    }

    private Node transformArrayLiteral(ArrayLiteral node) {
        if (node.isDestructuring()) {
            return node;
        }
        List<AstNode> elems = node.getElements();
        Node array = new Node(Token.ARRAYLIT);
        List<Integer> skipIndexes = null;
        for (int i = 0; i < elems.size(); ++i) {
            AstNode elem = elems.get(i);
            if (elem.getType() != Token.EMPTY) {
                array.addChildToBack(transform(elem));
            } else {
                if (skipIndexes == null) {
                    skipIndexes = new ArrayList<>();
                }
                skipIndexes.add(Integer.valueOf(i));
            }
        }
        array.putIntProp(Node.DESTRUCTURING_ARRAY_LENGTH, node.getDestructuringLength());
        if (skipIndexes != null) {
            int[] skips = new int[skipIndexes.size()];
            for (int i = 0; i < skipIndexes.size(); i++) skips[i] = skipIndexes.get(i).intValue();
            array.putProp(Node.SKIP_INDEXES_PROP, skips);
        }
        return array;
    }

    private Node transformAssignment(Assignment node) {
        AstNode right = node.getRight();
        AstNode originalLeft = node.getLeft();
        AstNode left = parser.removeParens(originalLeft);
        boolean shouldTryToInferName =
                (originalLeft == left); // If we removed parens, we won't try to infer name
        left = transformAssignmentLeft(node, left, right);

        Node target = null;
        if (isDestructuring(left)) {
            target = left;
            shouldTryToInferName = false;
        } else {
            target = transform(left);
        }

        astNodePos.push(left);
        try {
            Node transformedRight = transform(right);
            if (shouldTryToInferName) {
                inferNameIfMissing(node.getLeft(), transformedRight, null);
            }
            return createAssignment(node.getType(), target, transformedRight);
        } finally {
            astNodePos.pop();
        }
    }

    private AstNode transformAssignmentLeft(Assignment node, AstNode left, AstNode right) {
        if (right.getType() == Token.NULL
                && node.getType() == Token.ASSIGN
                && left instanceof Name
                && right instanceof KeywordLiteral) {

            String identifier = ((Name) left).getIdentifier();
            for (AstNode p = node.getParent(); p != null; p = p.getParent()) {
                if (p instanceof FunctionNode) {
                    Name functionName = ((FunctionNode) p).getFunctionName();
                    if (functionName != null && functionName.getIdentifier().equals(identifier)) {
                        PropertyGet propertyGet = new PropertyGet();
                        KeywordLiteral thisKeyword = new KeywordLiteral();
                        thisKeyword.setType(Token.THIS);
                        propertyGet.setLeft(thisKeyword);
                        propertyGet.setRight(left);
                        node.setLeft(propertyGet);
                        return propertyGet;
                    }
                }
            }
        }
        return left;
    }

    private Node transformBigInt(BigIntLiteral node) {
        return node;
    }

    private Node transformBlock(AstNode node) {
        if (node instanceof Scope) {
            parser.pushScope((Scope) node);
        }
        try {
            List<Node> kids = new ArrayList<>();
            /*
            Function declarations inside blocks (FUNCTION_EXPRESSION_STATEMENTS) should be
            hoisted at the top of block so that they can be referred by statements above them
             */
            List<Node> functions = new ArrayList<>();

            for (Node kid : node) {
                if (kid instanceof FunctionNode
                        && ((FunctionNode) kid).getFunctionType()
                                == FunctionNode.FUNCTION_EXPRESSION_STATEMENT) {
                    functions.add(transform((AstNode) kid));
                } else {
                    kids.add(transform((AstNode) kid));
                }
            }
            node.removeChildren();

            for (Node function : functions) {
                node.addChildToBack(function);
            }
            for (Node kid : kids) {
                node.addChildToBack(kid);
            }
            return node;
        } finally {
            if (node instanceof Scope) {
                parser.popScope();
            }
        }
    }

    private Node transformBreak(BreakStatement node) {
        return node;
    }

    private Node transformCondExpr(ConditionalExpression node) {
        Node test = transform(node.getTestExpression());
        Node ifTrue = transform(node.getTrueExpression());
        Node ifFalse = transform(node.getFalseExpression());
        return createCondExpr(test, ifTrue, ifFalse);
    }

    private Node transformContinue(ContinueStatement node) {
        return node;
    }

    private Node transformDoLoop(DoLoop loop) {
        loop.setType(Token.LOOP);
        parser.pushScope(loop);
        try {
            Node body = transform(loop.getBody());
            Node cond = transform(loop.getCondition());
            return createLoop(loop, LOOP_DO_WHILE, body, cond, null, null);
        } finally {
            parser.popScope();
        }
    }

    private Node transformElementGet(ElementGet node) {
        // OPT: could optimize to createPropertyGet
        // iff elem is string that can not be number
        Node target = transform(node.getTarget());
        Node element = transform(node.getElement());
        Node getElem = new Node(Token.GETELEM, target, element);
        if (node.type == Token.QUESTION_DOT) {
            getElem.putIntProp(Node.OPTIONAL_CHAINING, 1);
        }
        if (target.getType() == Token.SUPER) {
            getElem.putIntProp(Node.SUPER_PROPERTY_ACCESS, 1);
        }
        return getElem;
    }

    private Node transformExprStmt(ExpressionStatement node) {
        Node expr = transform(node.getExpression());
        return new Node(node.getType(), expr, node.getLineno(), node.getColumn());
    }

    private Node transformForInLoop(ForInLoop loop) {
        loop.setType(Token.LOOP);
        parser.pushScope(loop);
        try {
            int declType = -1;
            AstNode iter = loop.getIterator();
            if (iter instanceof VariableDeclaration) {
                declType = iter.getType();
            }
            Node lhs = transform(iter);
            Node obj = transform(loop.getIteratedObject());
            Node body = transform(loop.getBody());
            return createForIn(
                    declType, loop, lhs, obj, body, loop, loop.isForEach(), loop.isForOf());
        } finally {
            parser.popScope();
        }
    }

    private Node transformForLoop(ForLoop loop) {
        loop.setType(Token.LOOP);
        // XXX: Can't use pushScope/popScope here since 'createFor' may split
        // the scope
        Scope savedScope = parser.currentScope;
        parser.currentScope = loop;
        try {
            Node init = transform(loop.getInitializer());
            Node test = transform(loop.getCondition());
            Node incr = transform(loop.getIncrement());
            Node body = transform(loop.getBody());
            return createFor(loop, init, test, incr, body);
        } finally {
            parser.currentScope = savedScope;
        }
    }

    private Node transformFunction(FunctionNode fn) {
        Node mexpr = decompileFunctionHeader(fn);
        int index = parser.currentScriptOrFn.addFunction(fn);

        var savedStrict = outerScopeIsStrict;
        outerScopeIsStrict |= fn.isInStrictMode();
        Parser.PerFunctionVariables savedVars = parser.createPerFunctionVariables(fn);
        try {
            // If we start needing to record much more codegen metadata during
            // function parsing, we should lump it all into a helper class.
            Node destructuring = (Node) fn.getProp(Node.DESTRUCTURING_PARAMS);
            fn.removeProp(Node.DESTRUCTURING_PARAMS);

            int lineno = fn.getBody().getLineno(), column = fn.getBody().getColumn();
            ++parser.nestingOfFunction; // only for body, not params
            Node body = transform(fn.getBody());

            /* Process simple default parameters */
            List<Object> defaultParams = fn.getDefaultParams();
            if (defaultParams != null) {
                for (int i = defaultParams.size() - 1; i > 0; ) {
                    if (defaultParams.get(i) instanceof AstNode
                            && defaultParams.get(i - 1) instanceof String) {
                        AstNode rhs = (AstNode) defaultParams.get(i);
                        String name = (String) defaultParams.get(i - 1);
                        body.addChildToFront(
                                createIf(
                                        createBinary(
                                                Token.SHEQ,
                                                parser.createName(name),
                                                parser.createName("undefined")),
                                        new Node(
                                                Token.EXPR_VOID,
                                                createAssignment(
                                                        Token.ASSIGN,
                                                        parser.createName(name),
                                                        transform(rhs)),
                                                body.getLineno(),
                                                body.getColumn()),
                                        null,
                                        body.getLineno(),
                                        body.getColumn()));
                    }
                    i -= 2;
                }
            }

            /* transform nodes used as default parameters */
            List<Node[]> dfns = fn.getDestructuringRvalues();
            if (dfns != null) {
                for (var i : dfns) {
                    Node a = i[0];
                    if (i[1] instanceof AstNode) {
                        AstNode b = (AstNode) i[1];
                        a.replaceChild(b, transform(b));
                    }
                }
            }

            if (destructuring != null) {
                body.addChildToFront(new Node(Token.EXPR_VOID, destructuring, lineno, column));
            }

            int syntheticType = fn.getFunctionType();
            Node pn = initFunction(fn, index, body, syntheticType);
            if (mexpr != null) {
                astNodePos.push(fn);
                try {
                    pn = createAssignment(Token.ASSIGN, mexpr, pn);
                } finally {
                    astNodePos.pop();
                }
                if (syntheticType != FunctionNode.FUNCTION_EXPRESSION) {
                    pn = createExprStatementNoReturn(pn, fn.getLineno(), fn.getColumn());
                }
            }
            return pn;

        } finally {
            --parser.nestingOfFunction;
            savedVars.restore();
            outerScopeIsStrict = savedStrict;
        }
    }

    private Node transformFunctionCall(FunctionCall node) {
        astNodePos.push(node);
        try {
            Node transformedTarget = transform(node.getTarget());
            Node call = createCallOrNew(Token.CALL, transformedTarget);
            call.setLineColumnNumber(node.getLineno(), node.getColumn());
            List<AstNode> args = node.getArguments();
            for (int i = 0; i < args.size(); i++) {
                AstNode arg = args.get(i);
                call.addChildToBack(transform(arg));
            }
            if (node.isOptionalCall()) {
                call.putIntProp(Node.OPTIONAL_CHAINING, 1);
            }
            if (transformedTarget.getIntProp(Node.SUPER_PROPERTY_ACCESS, 0) == 1) {
                call.putIntProp(Node.SUPER_PROPERTY_ACCESS, 1);
            }
            return call;
        } finally {
            astNodePos.pop();
        }
    }

    private Node transformGenExpr(GeneratorExpression node) {
        Node pn;

        FunctionNode fn = new FunctionNode();
        fn.setSourceName(parser.currentScriptOrFn.getNextTempName());
        fn.setIsGenerator();
        fn.setFunctionType(FunctionNode.FUNCTION_EXPRESSION);
        fn.setRequiresActivation();

        Node mexpr = decompileFunctionHeader(fn);
        int index = parser.currentScriptOrFn.addFunction(fn);

        Parser.PerFunctionVariables savedVars = parser.createPerFunctionVariables(fn);
        try {
            // If we start needing to record much more codegen metadata during
            // function parsing, we should lump it all into a helper class.
            Node destructuring = (Node) fn.getProp(Node.DESTRUCTURING_PARAMS);
            fn.removeProp(Node.DESTRUCTURING_PARAMS);

            int lineno = node.getLineno(), column = node.getColumn();
            ++parser.nestingOfFunction; // only for body, not params
            Node body = genExprTransformHelper(node);

            if (destructuring != null) {
                body.addChildToFront(new Node(Token.EXPR_VOID, destructuring, lineno, column));
            }

            int syntheticType = fn.getFunctionType();
            pn = initFunction(fn, index, body, syntheticType);
            if (mexpr != null) {
                astNodePos.push(fn);
                try {
                    pn = createAssignment(Token.ASSIGN, mexpr, pn);
                } finally {
                    astNodePos.pop();
                }
                if (syntheticType != FunctionNode.FUNCTION_EXPRESSION) {
                    pn = createExprStatementNoReturn(pn, fn.getLineno(), fn.getColumn());
                }
            }
        } finally {
            --parser.nestingOfFunction;
            savedVars.restore();
        }

        Node call = createCallOrNew(Token.CALL, pn);
        call.setLineColumnNumber(node.getLineno(), node.getColumn());
        return call;
    }

    private Node genExprTransformHelper(GeneratorExpression node) {
        int lineno = node.getLineno(), column = node.getColumn();
        Node expr = transform(node.getResult());

        List<GeneratorExpressionLoop> loops = node.getLoops();
        int numLoops = loops.size();

        // Walk through loops, collecting and defining their iterator symbols.
        Node[] iterators = new Node[numLoops];
        Node[] iteratedObjs = new Node[numLoops];

        for (int i = 0; i < numLoops; i++) {
            GeneratorExpressionLoop acl = loops.get(i);

            AstNode iter = acl.getIterator();
            astNodePos.push(iter);
            try {
                String name = null;
                if (iter.getType() == Token.NAME) {
                    name = iter.getString();
                } else {
                    // destructuring assignment
                    name = parser.currentScriptOrFn.getNextTempName();
                    parser.defineSymbol(Token.LP, name, false);
                    expr =
                            createBinary(
                                    Token.COMMA,
                                    createAssignment(Token.ASSIGN, iter, parser.createName(name)),
                                    expr);
                }
                Node init = parser.createName(name);
                // Define as a let since we want the scope of the variable to
                // be restricted to the array comprehension
                parser.defineSymbol(Token.LET, name, false);
                iterators[i] = init;
            } finally {
                astNodePos.pop();
            }

            iteratedObjs[i] = transform(acl.getIteratedObject());
        }

        // generate code for tmpArray.push(body)
        Node yield = new Node(Token.YIELD, expr, node.getLineno(), node.getColumn());

        Node body = new Node(Token.EXPR_VOID, yield, lineno, column);

        if (node.getFilter() != null) {
            body = createIf(transform(node.getFilter()), body, null, lineno, column);
        }

        // Now walk loops in reverse to build up the body statement.
        int pushed = 0;
        try {
            for (int i = numLoops - 1; i >= 0; i--) {
                GeneratorExpressionLoop acl = loops.get(i);
                Scope loop =
                        createLoopNode(
                                null, // no label
                                acl.getLineno(),
                                acl.getColumn());
                parser.pushScope(loop);
                pushed++;
                body =
                        createForIn(
                                Token.LET,
                                loop,
                                iterators[i],
                                iteratedObjs[i],
                                body,
                                acl,
                                acl.isForEach(),
                                acl.isForOf());
            }
        } finally {
            for (int i = 0; i < pushed; i++) {
                parser.popScope();
            }
        }

        return body;
    }

    private Node transformIf(IfStatement n) {
        Node cond = transform(n.getCondition());
        Node ifTrue = transform(n.getThenPart());
        Node ifFalse = null;
        if (n.getElsePart() != null) {
            ifFalse = transform(n.getElsePart());
        }
        return createIf(cond, ifTrue, ifFalse, n.getLineno(), n.getColumn());
    }

    private Node transformInfix(InfixExpression node) {
        Node left = transform(node.getLeft());
        Node right = transform(node.getRight());
        Node binaryNode = createBinary(node.getType(), left, right);

        // Since we are transforming InfixExpression -> Node, we need to copy over the column and
        // line, but only for newly created nodes which have no column information set.
        // createBinary() may return a Node reference with the correct line/column.
        // Example: `true && <other_expr>` would return the `<other_expr>` reference from
        // createBinary
        boolean nodeCreated = (binaryNode != left) && (binaryNode != right);
        if (nodeCreated) {
            binaryNode.setLineColumnNumber(node.getLineno(), node.getColumn());
        }

        return binaryNode;
    }

    private Node transformLabeledStatement(LabeledStatement ls) {
        Label label = ls.getFirstLabel();
        Node statement = transform(ls.getStatement());

        // Make a target and put it _after_ the statement node.  Add in the
        // LABEL node, so breaks get the right target.
        Node breakTarget = Node.newTarget();
        Node block = new Node(Token.BLOCK, label, statement, breakTarget);
        label.target = breakTarget;

        return block;
    }

    private Node transformLetNode(LetNode node) {
        parser.pushScope(node);
        try {
            Node vars = transformVariableInitializers(node.getVariables());
            node.addChildToBack(vars);
            boolean letExpr = node.getType() == Token.LETEXPR;
            if (node.getBody() != null) {
                node.addChildToBack(transform(node.getBody()));
            }
            return node;
        } finally {
            parser.popScope();
        }
    }

    private Node transformLiteral(AstNode node) {
        // Trying to call super as a function. See 15.4.2 Static Semantics: HasDirectSuper
        // Note that this will need to change when classes are implemented, because in a class
        // constructor calling "super()" _is_ allowed.
        if (node.getParent() instanceof FunctionCall && node.getType() == Token.SUPER)
            parser.reportError("msg.super.shorthand.function");
        return node;
    }

    private Node transformName(Name node) {
        return node;
    }

    private Node transformNewExpr(NewExpression node) {
        Node nx = createCallOrNew(Token.NEW, transform(node.getTarget()));
        nx.setLineColumnNumber(node.getLineno(), node.getColumn());
        List<AstNode> args = node.getArguments();
        for (int i = 0; i < args.size(); i++) {
            AstNode arg = args.get(i);
            nx.addChildToBack(transform(arg));
        }
        if (node.getInitializer() != null) {
            nx.addChildToBack(transformObjectLiteral(node.getInitializer()));
        }
        return nx;
    }

    private Node transformNumber(NumberLiteral node) {
        return node;
    }

    private Node transformObjectLiteral(ObjectLiteral node) {
        if (node.isDestructuring()) {
            return node;
        }
        // createObjectLiteral rewrites its argument as object
        // creation plus object property entries, so later compiler
        // stages don't need to know about object literals.
        List<ObjectProperty> elems = node.getElements();
        Node object = new Node(Token.OBJECTLIT);
        object.setLineColumnNumber(node.getLineno(), node.getColumn());
        Object[] properties;
        if (elems.isEmpty()) {
            properties = ScriptRuntime.emptyArgs;
        } else {
            int size = elems.size(), i = 0;
            properties = new Object[size];
            for (ObjectProperty prop : elems) {
<<<<<<< HEAD
                if (prop.getLeft() instanceof Spread) {
                    AstNode left = prop.getLeft();
                    var transformedSpreadNode = transform(left);
                    properties[i++] = transformedSpreadNode;
                    object.putIntProp(Node.CONTAINS_SPREAD, 1);
                    object.addChildToBack(transformedSpreadNode);
                } else {
                    Object propKey = Parser.getPropKey(prop.getLeft());
                    if (propKey == null) {
                        Node theId = transform(prop.getLeft());
                        properties[i++] = theId;
                    } else {
                        properties[i++] = propKey;
                    }

                    Node right = transform(prop.getRight());
                    if (prop.isGetterMethod()) {
                        right = createUnary(Token.GET, right);
                    } else if (prop.isSetterMethod()) {
                        right = createUnary(Token.SET, right);
                    } else if (prop.isNormalMethod()) {
                        right = createUnary(Token.METHOD, right);
                    }
                    object.addChildToBack(right);
=======
                Object propKey = Parser.getPropKey(prop.getLeft());
                Node inferrableName = null;
                if (propKey == null) {
                    Node theId = transform(prop.getLeft());
                    properties[i++] = theId;
                } else {
                    properties[i++] = propKey;
                    assert propKey instanceof String || propKey instanceof Integer;
                    inferrableName = parser.createName(Objects.toString(propKey));
                    inferrableName.setLineColumnNumber(
                            prop.getLeft().getLineno(), prop.getLeft().getColumn());
                }

                Node right = transform(prop.getRight());
                if (inferrableName != null) {
                    inferNameIfMissing(
                            inferrableName,
                            right,
                            prop.isGetterMethod() ? "get " : prop.isSetterMethod() ? "set " : null);
                }

                if (prop.isGetterMethod()) {
                    right = createUnary(Token.GET, right);
                } else if (prop.isSetterMethod()) {
                    right = createUnary(Token.SET, right);
                } else if (prop.isNormalMethod()) {
                    right = createUnary(Token.METHOD, right);
>>>>>>> 1e1f9c47
                }
            }
        }
        object.putProp(Node.OBJECT_IDS_PROP, properties);
        return object;
    }

    private Node transformParenExpr(ParenthesizedExpression node) {
        AstNode expr = node.getExpression();
        while (expr instanceof ParenthesizedExpression) {
            expr = ((ParenthesizedExpression) expr).getExpression();
        }
        Node result = transform(expr);
        result.putProp(Node.PARENTHESIZED_PROP, Boolean.TRUE);
        return result;
    }

    private Node transformComputedPropertyKey(ComputedPropertyKey node) {
        Node transformedExpression = transform(node.getExpression());
        return new Node(node.type, transformedExpression);
    }

    private Node transformPropertyGet(PropertyGet node) {
        Node target = transform(node.getTarget());
        String name = node.getProperty().getIdentifier();
        return createPropertyGet(target, null, name, 0, node.type);
    }

    private Node transformTemplateLiteral(TemplateLiteral node) {
        List<AstNode> elems = node.getElements();
        // start with an empty string to ensure ToString() for each substitution
        Node pn = Node.newString("");
        for (AstNode elem : elems) {
            if (elem.getType() != Token.TEMPLATE_CHARS) {
                pn = createBinary(Token.ADD, pn, transform(elem));
            } else {
                TemplateCharacters chars = (TemplateCharacters) elem;
                // skip empty parts, e.g. `xx${expr}xx` where xx denotes the empty string
                String value = chars.getValue();
                if (value.length() > 0) {
                    pn = createBinary(Token.ADD, pn, Node.newString(value));
                }
            }
        }
        return pn;
    }

    private Node transformTemplateLiteralCall(TaggedTemplateLiteral node) {
        Node transformedTarget = transform(node.getTarget());
        Node call = createCallOrNew(Token.CALL, transformedTarget);
        call.setLineColumnNumber(node.getLineno(), node.getColumn());
        if (transformedTarget.getIntProp(Node.SUPER_PROPERTY_ACCESS, 0) == 1) {
            call.putIntProp(Node.SUPER_PROPERTY_ACCESS, 1);
        }
        TemplateLiteral templateLiteral = (TemplateLiteral) node.getTemplateLiteral();
        List<AstNode> elems = templateLiteral.getElements();
        call.addChildToBack(templateLiteral);
        for (AstNode elem : elems) {
            if (elem.getType() != Token.TEMPLATE_CHARS) {
                call.addChildToBack(transform(elem));
            }
        }
        parser.currentScriptOrFn.addTemplateLiteral(templateLiteral);
        return call;
    }

    private Node transformRegExp(RegExpLiteral node) {
        parser.currentScriptOrFn.addRegExp(node);
        return node;
    }

    private Node transformReturn(ReturnStatement node) {
        AstNode rv = node.getReturnValue();
        Node value = rv == null ? null : transform(rv);
        return rv == null
                ? new Node(Token.RETURN, node.getLineno(), node.getColumn())
                : new Node(Token.RETURN, value, node.getLineno(), node.getColumn());
    }

    private Node transformScript(ScriptNode node) {
        if (parser.currentScope != null) Kit.codeBug();
        parser.currentScope = node;
        outerScopeIsStrict = node.isInStrictMode();
        Node body = new Node(Token.BLOCK);
        for (Node kid : node) {
            body.addChildToBack(transform((AstNode) kid));
        }
        node.removeChildren();
        Node children = body.getFirstChild();
        if (children != null) {
            node.addChildrenToBack(children);
        }
        return node;
    }

    private Node transformString(StringLiteral node) {
        Node stringNode = Node.newString(node.getValue());
        stringNode.setLineColumnNumber(node.getLineno(), node.getColumn());
        return stringNode;
    }

    private Node transformSwitch(SwitchStatement node) {
        // The switch will be rewritten from:
        //
        // switch (expr) {
        //   case test1: statements1;
        //   ...
        //   default: statementsDefault;
        //   ...
        //   case testN: statementsN;
        // }
        //
        // to:
        //
        // {
        //     switch (expr) {
        //       case test1: goto label1;
        //       ...
        //       case testN: goto labelN;
        //     }
        //     goto labelDefault;
        //   label1:
        //     statements1;
        //   ...
        //   labelDefault:
        //     statementsDefault;
        //   ...
        //   labelN:
        //     statementsN;
        //   breakLabel:
        // }
        //
        // where inside switch each "break;" without label will be replaced
        // by "goto breakLabel".
        //
        // If the original switch does not have the default label, then
        // after the switch he transformed code would contain this goto:
        //     goto breakLabel;
        // instead of:
        //     goto labelDefault;

        Node switchExpr = transform(node.getExpression());
        node.addChildToBack(switchExpr);

        Node block = new Node(Token.BLOCK, node, node.getLineno(), node.getColumn());

        for (SwitchCase sc : node.getCases()) {
            AstNode expr = sc.getExpression();
            Node caseExpr = null;

            if (expr != null) {
                caseExpr = transform(expr);
            }

            List<AstNode> stmts = sc.getStatements();
            Node body = new Block();
            if (stmts != null) {
                for (AstNode kid : stmts) {
                    body.addChildToBack(transform(kid));
                }
            }
            addSwitchCase(block, caseExpr, body);
        }
        closeSwitch(block);
        return block;
    }

    private Node transformThrow(ThrowStatement node) {
        Node value = transform(node.getExpression());
        value.setLineColumnNumber(node.getLineno(), node.getColumn());
        Node nx = new Node(Token.THROW, value);
        nx.setLineColumnNumber(node.getLineno(), node.getColumn());
        return nx;
    }

    private Node transformTry(TryStatement node) {
        Node tryBlock = transform(node.getTryBlock());

        Node catchBlocks = new Block();
        for (CatchClause cc : node.getCatchClauses()) {
            Name varName = cc.getVarName();
            Node catchCond = null;
            Node varNameNode = null;

            if (varName != null) {
                varNameNode = parser.createName(varName.getIdentifier());

                AstNode ccc = cc.getCatchCondition();
                if (ccc != null) {
                    catchCond = transform(ccc);
                } else {
                    catchCond = new EmptyExpression();
                }
            }

            Node body = transform(cc.getBody());

            catchBlocks.addChildToBack(
                    createCatch(varNameNode, catchCond, body, cc.getLineno(), cc.getColumn()));
        }
        Node finallyBlock = null;
        if (node.getFinallyBlock() != null) {
            finallyBlock = transform(node.getFinallyBlock());
        }
        return createTryCatchFinally(
                tryBlock, catchBlocks, finallyBlock, node.getLineno(), node.getColumn());
    }

    private Node transformUnary(UnaryExpression node) {
        int type = node.getType();
        if (type == Token.DEFAULTNAMESPACE) {
            return transformDefaultXmlNamespace(node);
        }

        Node child = transform(node.getOperand());
        return createUnary(type, child);
    }

    private Node transformUpdate(UpdateExpression node) {
        int type = node.getType();
        Node child = transform(node.getOperand());
        return createIncDec(type, node.isPostfix(), child);
    }

    private Node transformVariables(VariableDeclaration node) {
        transformVariableInitializers(node);
        return node;
    }

    private Node transformVariableInitializers(VariableDeclaration node) {
        List<VariableInitializer> vars = node.getVariables();
        for (VariableInitializer var : vars) {
            AstNode target = var.getTarget();
            AstNode init = var.getInitializer();

            Node left = null;
            if (var.isDestructuring()) {
                left = target;
            } else {
                left = transform(target);
            }

            Node right = null;
            if (init != null) {
                right = transform(init);
            }

            if (var.isDestructuring()) {
                if (right == null) { // TODO:  should this ever happen?
                    node.addChildToBack(left);
                } else {
                    astNodePos.push(var);
                    try {
                        Node d =
                                parser.createDestructuringAssignment(
                                        node.getType(), left, right, this::transform);
                        node.addChildToBack(d);
                    } finally {
                        astNodePos.pop();
                    }
                }
            } else {
                inferNameIfMissing(left, right, null);
                if (right != null) {
                    left.addChildToBack(right);
                }
                node.addChildToBack(left);
            }
        }
        return node;
    }

    private Node transformWhileLoop(WhileLoop loop) {
        loop.setType(Token.LOOP);
        parser.pushScope(loop);
        try {
            Node cond = transform(loop.getCondition());
            Node body = transform(loop.getBody());
            return createLoop(loop, LOOP_WHILE, body, cond, null, null);
        } finally {
            parser.popScope();
        }
    }

    private Node transformWith(WithStatement node) {
        Node expr = transform(node.getExpression());
        Node stmt = transform(node.getStatement());
        return createWith(expr, stmt, node.getLineno(), node.getColumn());
    }

    private Node transformYield(Yield node) {
        Node kid = node.getValue() == null ? null : transform(node.getValue());
        if (kid != null) return new Node(node.getType(), kid, node.getLineno(), node.getColumn());
        return new Node(node.getType(), node.getLineno(), node.getColumn());
    }

    private Node transformSpread(Spread node) {
        Node kid = transform(node.getExpression());
        return new Node(node.getType(), kid, node.getLineno(), node.getColumn());
    }

    private Node transformXmlLiteral(XmlLiteral node) {
        // a literal like <foo>{bar}</foo> is rewritten as
        //   new XML("<foo>" + bar + "</foo>");

        Node pnXML = new Node(Token.NEW, node.getLineno(), node.getColumn());
        List<XmlFragment> frags = node.getFragments();

        XmlString first = (XmlString) frags.get(0);
        boolean anon = first.getXml().trim().startsWith("<>");
        pnXML.addChildToBack(parser.createName(anon ? "XMLList" : "XML"));

        Node pn = null;
        for (XmlFragment frag : frags) {
            if (frag instanceof XmlString) {
                String xml = ((XmlString) frag).getXml();
                if (pn == null) {
                    pn = createString(xml);
                } else {
                    pn = createBinary(Token.ADD, pn, createString(xml));
                }
            } else {
                XmlExpression xexpr = (XmlExpression) frag;
                boolean isXmlAttr = xexpr.isXmlAttribute();
                Node expr;
                if (xexpr.getExpression() instanceof EmptyExpression) {
                    expr = createString("");
                } else {
                    expr = transform(xexpr.getExpression());
                }
                if (isXmlAttr) {
                    // Need to put the result in double quotes
                    expr = createUnary(Token.ESCXMLATTR, expr);
                    Node prepend = createBinary(Token.ADD, createString("\""), expr);
                    expr = createBinary(Token.ADD, prepend, createString("\""));
                } else {
                    expr = createUnary(Token.ESCXMLTEXT, expr);
                }
                pn = createBinary(Token.ADD, pn, expr);
            }
        }

        pnXML.addChildToBack(pn);
        return pnXML;
    }

    private Node transformXmlMemberGet(XmlMemberGet node) {
        XmlRef ref = node.getMemberRef();
        Node pn = transform(node.getLeft());
        int flags = ref.isAttributeAccess() ? Node.ATTRIBUTE_FLAG : 0;
        if (node.getType() == Token.DOTDOT) {
            flags |= Node.DESCENDANTS_FLAG;
        }
        return transformXmlRef(pn, ref, flags);
    }

    // We get here if we weren't a child of a . or .. infix node
    private Node transformXmlRef(XmlRef node) {
        int memberTypeFlags = node.isAttributeAccess() ? Node.ATTRIBUTE_FLAG : 0;
        return transformXmlRef(null, node, memberTypeFlags);
    }

    private Node transformXmlRef(Node pn, XmlRef node, int memberTypeFlags) {
        Name namespace = node.getNamespace();
        String ns = namespace != null ? namespace.getIdentifier() : null;
        if (node instanceof XmlPropRef) {
            String name = ((XmlPropRef) node).getPropName().getIdentifier();
            return createPropertyGet(pn, ns, name, memberTypeFlags, node.type);
        }
        Node expr = transform(((XmlElemRef) node).getExpression());
        return createElementGet(pn, ns, expr, memberTypeFlags);
    }

    private Node transformDefaultXmlNamespace(UnaryExpression node) {
        Node child = transform(node.getOperand());
        return createUnary(Token.DEFAULTNAMESPACE, child);
    }

    private Node transformGeneratorMethodDefinition(GeneratorMethodDefinition node) {
        // Unwrap the "temporary" AST node
        return transform(node.getMethodName());
    }

    /** If caseExpression argument is null it indicates a default label. */
    private static void addSwitchCase(Node switchBlock, Node caseExpression, Node statements) {
        if (switchBlock.getType() != Token.BLOCK) throw Kit.codeBug();
        Jump switchNode = (Jump) switchBlock.getFirstChild();
        if (switchNode.getType() != Token.SWITCH) throw Kit.codeBug();

        Node gotoTarget = Node.newTarget();
        if (caseExpression != null) {
            Jump caseNode = new Jump(Token.CASE, caseExpression);
            caseNode.target = gotoTarget;
            switchNode.addChildToBack(caseNode);
        } else {
            switchNode.setDefault(gotoTarget);
        }
        switchBlock.addChildToBack(gotoTarget);
        switchBlock.addChildToBack(statements);
    }

    private static void closeSwitch(Node switchBlock) {
        if (switchBlock.getType() != Token.BLOCK) throw Kit.codeBug();
        Jump switchNode = (Jump) switchBlock.getFirstChild();
        if (switchNode.getType() != Token.SWITCH) throw Kit.codeBug();

        Node switchBreakTarget = Node.newTarget();
        // switchNode.target is only used by NodeTransformer
        // to detect switch end
        switchNode.target = switchBreakTarget;

        Node defaultTarget = switchNode.getDefault();
        if (defaultTarget == null) {
            defaultTarget = switchBreakTarget;
        }

        switchBlock.addChildAfter(makeJump(Token.GOTO, defaultTarget), switchNode);
        switchBlock.addChildToBack(switchBreakTarget);
    }

    private static Node createExprStatementNoReturn(Node expr, int lineno, int column) {
        return new Node(Token.EXPR_VOID, expr, lineno, column);
    }

    private static Node createString(String string) {
        return Node.newString(string);
    }

    /**
     * Catch clause of try/catch/finally
     *
     * @param varName the name of the variable to bind to the exception
     * @param catchCond the condition under which to catch the exception. May be null if no
     *     condition is given.
     * @param stmts the statements in the catch clause
     * @param lineno the starting line number of the catch clause
     * @param column the starting column number of the catch clause
     */
    private Node createCatch(Node varName, Node catchCond, Node stmts, int lineno, int column) {
        if (varName == null) {
            varName = new Node(Token.EMPTY);
        }
        if (catchCond == null) {
            catchCond = new Node(Token.EMPTY);
        }
        return new Node(Token.CATCH, varName, catchCond, stmts, lineno, column);
    }

    private Node initFunction(
            FunctionNode fnNode, int functionIndex, Node statements, int functionType) {
        fnNode.setFunctionType(functionType);
        fnNode.addChildToBack(statements);

        if (outerScopeIsStrict && !fnNode.isInStrictMode()) {
            fnNode.setInStrictMode(true);
        }

        int functionCount = fnNode.getFunctionCount();
        if (functionCount != 0) {
            // Functions containing other functions require activation objects
            fnNode.setRequiresActivation();
            propagateRequiresArgumentObjectFromNestedArrowFunctions(fnNode);
        }

        if (functionType == FunctionNode.FUNCTION_EXPRESSION) {
            Name name = fnNode.getFunctionName();
            if (name != null
                    && name.length() != 0
                    && fnNode.getSymbol(name.getIdentifier()) == null) {
                // A function expression needs to have its name as a
                // variable (if it isn't already allocated as a variable).
                // See ECMA Ch. 13.  We add code to the beginning of the
                // function to initialize a local variable of the
                // function's name to the function value, but only if the
                // function doesn't already define a formal parameter, var,
                // or nested function with the same name.
                fnNode.putSymbol(new Symbol(Token.FUNCTION, name.getIdentifier()));
                Node setFn =
                        new Node(
                                Token.EXPR_VOID,
                                new Node(
                                        Token.SETNAME,
                                        Node.newString(Token.BINDNAME, name.getIdentifier()),
                                        new Node(Token.THISFN)));
                statements.addChildrenToFront(setFn);
            }
        }

        // Add return to end if needed.
        Node lastStmt = statements.getLastChild();
        if (lastStmt == null || lastStmt.getType() != Token.RETURN) {
            statements.addChildToBack(new Node(Token.RETURN));
        }

        Node result = Node.newString(Token.FUNCTION, fnNode.getName());
        result.putIntProp(Node.FUNCTION_PROP, functionIndex);
        return result;
    }

    private static void propagateRequiresArgumentObjectFromNestedArrowFunctions(
            FunctionNode fnNode) {
        if (fnNode.requiresArgumentObject()) {
            return;
        }

        // If a nested lambda needs arguments, the outer function needs them too.
        Queue<FunctionNode> toVisit = new ArrayDeque<>(fnNode.getFunctions());
        while (!toVisit.isEmpty()) {
            FunctionNode nestedFunction = toVisit.poll();
            if (nestedFunction.getFunctionType() == FunctionNode.ARROW_FUNCTION) {
                if (nestedFunction.requiresArgumentObject()) {
                    fnNode.setRequiresArgumentObject();
                    return;
                }

                // All nested arrow functions, recursively
                toVisit.addAll(nestedFunction.getFunctions());
            }
        }
    }

    /**
     * Create loop node. The code generator will later call
     * createWhile|createDoWhile|createFor|createForIn to finish loop generation.
     */
    private Scope createLoopNode(Node loopLabel, int lineno, int column) {
        Scope result = parser.createScopeNode(Token.LOOP, lineno, column);
        if (loopLabel != null) {
            ((Jump) loopLabel).setLoop(result);
        }
        return result;
    }

    private static Node createFor(Scope loop, Node init, Node test, Node incr, Node body) {
        if (init.getType() == Token.LET) {
            // rewrite "for (let i=s; i < N; i++)..." as
            // "let (i=s) { for (; i < N; i++)..." so that "s" is evaluated
            // outside the scope of the for.
            Scope let = Scope.splitScope(loop);
            let.setType(Token.LET);
            let.addChildrenToBack(init);
            let.addChildToBack(createLoop(loop, LOOP_FOR, body, test, new Node(Token.EMPTY), incr));
            return let;
        }
        return createLoop(loop, LOOP_FOR, body, test, init, incr);
    }

    private static Node createLoop(
            Jump loop, int loopType, Node body, Node cond, Node init, Node incr) {
        Node bodyTarget = Node.newTarget();
        Node condTarget = Node.newTarget();
        if (loopType == LOOP_FOR && cond.getType() == Token.EMPTY) {
            cond = new Node(Token.TRUE);
        }
        Jump IFEQ = new Jump(Token.IFEQ, cond);
        IFEQ.target = bodyTarget;
        Node breakTarget = Node.newTarget();

        loop.addChildToBack(bodyTarget);
        loop.addChildrenToBack(body);
        if (loopType == LOOP_WHILE || loopType == LOOP_FOR) {
            // propagate lineno to condition
            loop.addChildrenToBack(new Node(Token.EMPTY, loop.getLineno(), loop.getColumn()));
        }
        loop.addChildToBack(condTarget);
        loop.addChildToBack(IFEQ);
        loop.addChildToBack(breakTarget);

        loop.target = breakTarget;
        Node continueTarget = condTarget;

        if (loopType == LOOP_WHILE || loopType == LOOP_FOR) {
            // Just add a GOTO to the condition in the do..while
            loop.addChildToFront(makeJump(Token.GOTO, condTarget));

            if (loopType == LOOP_FOR) {
                int initType = init.getType();
                if (initType != Token.EMPTY) {
                    if (initType != Token.VAR && initType != Token.LET) {
                        init = new Node(Token.EXPR_VOID, init);
                    }
                    loop.addChildToFront(init);
                }
                Node incrTarget = Node.newTarget();
                loop.addChildAfter(incrTarget, body);
                if (incr.getType() != Token.EMPTY) {
                    incr = new Node(Token.EXPR_VOID, incr);
                    loop.addChildAfter(incr, incrTarget);
                }
                continueTarget = incrTarget;
            }
        }

        loop.setContinue(continueTarget);
        return loop;
    }

    /** Generate IR for a for..in loop. */
    private Node createForIn(
            int declType,
            Node loop,
            Node lhs,
            Node obj,
            Node body,
            AstNode ast,
            boolean isForEach,
            boolean isForOf) {
        astNodePos.push(ast);
        try {
            int destructuring = -1;
            int destructuringLen = 0;
            Node lvalue;
            int type = lhs.getType();
            if (type == Token.VAR || type == Token.LET) {
                Node kid = lhs.getLastChild();
                int kidType = kid.getType();
                if (kidType == Token.ARRAYLIT || kidType == Token.OBJECTLIT) {
                    type = destructuring = kidType;
                    lvalue = kid;
                    destructuringLen = 0;
                    if (kid instanceof ArrayLiteral)
                        destructuringLen = ((ArrayLiteral) kid).getDestructuringLength();
                } else if (kidType == Token.NAME) {
                    lvalue = Node.newString(Token.NAME, kid.getString());
                } else {
                    parser.reportError("msg.bad.for.in.lhs");
                    return null;
                }
            } else if (type == Token.ARRAYLIT || type == Token.OBJECTLIT) {
                destructuring = type;
                lvalue = lhs;
                destructuringLen = 0;
                if (lhs instanceof ArrayLiteral)
                    destructuringLen = ((ArrayLiteral) lhs).getDestructuringLength();
            } else {
                lvalue = makeReference(lhs);
                if (lvalue == null) {
                    parser.reportError("msg.bad.for.in.lhs");
                    return null;
                }
            }

            Node localBlock = new Node(Token.LOCAL_BLOCK);
            int initType =
                    isForEach
                            ? Token.ENUM_INIT_VALUES
                            : isForOf
                                    ? Token.ENUM_INIT_VALUES_IN_ORDER
                                    : (destructuring != -1
                                            ? Token.ENUM_INIT_ARRAY
                                            : Token.ENUM_INIT_KEYS);
            Node init = new Node(initType, obj);
            init.putProp(Node.LOCAL_BLOCK_PROP, localBlock);
            Node cond = new Node(Token.ENUM_NEXT);
            cond.putProp(Node.LOCAL_BLOCK_PROP, localBlock);
            Node id = new Node(Token.ENUM_ID);
            id.putProp(Node.LOCAL_BLOCK_PROP, localBlock);

            Node newBody = new Node(Token.BLOCK);
            Node assign;
            if (destructuring != -1) {
                assign =
                        parser.createDestructuringAssignment(declType, lvalue, id, this::transform);
                if (!isForEach
                        && !isForOf
                        && (destructuring == Token.OBJECTLIT || destructuringLen != 2)) {
                    // destructuring assignment is only allowed in for..each or
                    // with an array type of length 2 (to hold key and value)
                    parser.reportError("msg.bad.for.in.destruct");
                }
            } else {
                assign = parser.simpleAssignment(lvalue, id);
            }
            newBody.addChildToBack(new Node(Token.EXPR_VOID, assign));
            newBody.addChildToBack(body);

            loop = createLoop((Jump) loop, LOOP_WHILE, newBody, cond, null, null);
            loop.addChildToFront(init);
            if (type == Token.VAR || type == Token.LET) loop.addChildToFront(lhs);
            localBlock.addChildToBack(loop);

            return localBlock;
        } finally {
            astNodePos.pop();
        }
    }

    /**
     * Try/Catch/Finally
     *
     * <p>The IRFactory tries to express as much as possible in the tree; the responsibilities
     * remaining for Codegen are to add the Java handlers: (Either (but not both) of TARGET and
     * FINALLY might not be defined)
     *
     * <p>- a catch handler for javascript exceptions that unwraps the exception onto the stack and
     * GOTOes to the catch target
     *
     * <p>- a finally handler
     *
     * <p>... and a goto to GOTO around these handlers.
     */
    private Node createTryCatchFinally(
            Node tryBlock, Node catchBlocks, Node finallyBlock, int lineno, int column) {
        boolean hasFinally =
                (finallyBlock != null)
                        && (finallyBlock.getType() != Token.BLOCK || finallyBlock.hasChildren());

        // short circuit
        if (tryBlock.getType() == Token.BLOCK && !tryBlock.hasChildren() && !hasFinally) {
            return tryBlock;
        }

        boolean hasCatch = catchBlocks.hasChildren();

        // short circuit
        if (!hasFinally && !hasCatch) {
            // bc finally might be an empty block...
            return tryBlock;
        }

        Node handlerBlock = new Node(Token.LOCAL_BLOCK);
        Jump pn = new Jump(Token.TRY, tryBlock);
        pn.setLineColumnNumber(lineno, column);
        pn.putProp(Node.LOCAL_BLOCK_PROP, handlerBlock);

        if (hasCatch) {
            // jump around catch code
            Node endCatch = Node.newTarget();
            pn.addChildToBack(makeJump(Token.GOTO, endCatch));

            // make a TARGET for the catch that the tcf node knows about
            Node catchTarget = Node.newTarget();
            pn.target = catchTarget;
            // mark it
            pn.addChildToBack(catchTarget);

            //
            //  Given
            //
            //   try {
            //       tryBlock;
            //   } catch (e if condition1) {
            //       something1;
            //   ...
            //
            //   } catch (e if conditionN) {
            //       somethingN;
            //   } catch (e) {
            //       somethingDefault;
            //   }
            //
            //  rewrite as
            //
            //   try {
            //       tryBlock;
            //       goto after_catch:
            //   } catch (x) {
            //       with (newCatchScope(e, x)) {
            //           if (condition1) {
            //               something1;
            //               goto after_catch;
            //           }
            //       }
            //   ...
            //       with (newCatchScope(e, x)) {
            //           if (conditionN) {
            //               somethingN;
            //               goto after_catch;
            //           }
            //       }
            //       with (newCatchScope(e, x)) {
            //           somethingDefault;
            //           goto after_catch;
            //       }
            //   }
            // after_catch:
            //
            // If there is no default catch, then the last with block
            // around  "somethingDefault;" is replaced by "rethrow;"

            // It is assumed that catch handler generation will store
            // exception object in handlerBlock register

            // Block with local for exception scope objects
            Node catchScopeBlock = new Node(Token.LOCAL_BLOCK);

            // expects catchblocks children to be (cond block) pairs.
            Node cb = catchBlocks.getFirstChild();
            boolean hasDefault = false;
            int scopeIndex = 0;
            while (cb != null) {
                int catchLineno = cb.getLineno(), catchColumn = cb.getColumn();

                Node name = cb.getFirstChild();
                Node cond = name.getNext();
                Node catchStatement = cond.getNext();
                cb.removeChild(name);
                cb.removeChild(cond);
                cb.removeChild(catchStatement);

                // Add goto to the catch statement to jump out of catch
                // but prefix it with LEAVEWITH since try..catch produces
                // "with"code in order to limit the scope of the exception
                // object.
                catchStatement.addChildToBack(new Node(Token.LEAVEWITH));
                catchStatement.addChildToBack(makeJump(Token.GOTO, endCatch));

                // Create condition "if" when present
                Node condStmt;
                if (cond.getType() == Token.EMPTY) {
                    condStmt = catchStatement;
                    hasDefault = true;
                } else {
                    condStmt = createIf(cond, catchStatement, null, catchLineno, catchColumn);
                }

                // Generate code to create the scope object and store
                // it in catchScopeBlock register
                Node catchScope = new Node(Token.CATCH_SCOPE, name, createUseLocal(handlerBlock));
                catchScope.putProp(Node.LOCAL_BLOCK_PROP, catchScopeBlock);
                catchScope.putIntProp(Node.CATCH_SCOPE_PROP, scopeIndex);
                catchScopeBlock.addChildToBack(catchScope);

                // Add with statement based on catch scope object
                catchScopeBlock.addChildToBack(
                        createWith(
                                createUseLocal(catchScopeBlock),
                                condStmt,
                                catchLineno,
                                catchColumn));

                // move to next cb
                cb = cb.getNext();
                ++scopeIndex;
            }
            pn.addChildToBack(catchScopeBlock);
            if (!hasDefault) {
                // Generate code to rethrow if no catch clause was executed
                Node rethrow = new Node(Token.RETHROW);
                rethrow.putProp(Node.LOCAL_BLOCK_PROP, handlerBlock);
                pn.addChildToBack(rethrow);
            }

            pn.addChildToBack(endCatch);
        }

        if (hasFinally) {
            Node finallyTarget = Node.newTarget();
            pn.setFinally(finallyTarget);

            // add jsr finally to the try block
            pn.addChildToBack(makeJump(Token.JSR, finallyTarget));

            // jump around finally code
            Node finallyEnd = Node.newTarget();
            pn.addChildToBack(makeJump(Token.GOTO, finallyEnd));

            pn.addChildToBack(finallyTarget);
            Node fBlock = new Node(Token.FINALLY, finallyBlock);
            fBlock.putProp(Node.LOCAL_BLOCK_PROP, handlerBlock);
            pn.addChildToBack(fBlock);

            pn.addChildToBack(finallyEnd);
        }
        handlerBlock.addChildToBack(pn);
        return handlerBlock;
    }

    private Node createWith(Node obj, Node body, int lineno, int column) {
        parser.setRequiresActivation();
        Node result = new Node(Token.BLOCK, lineno, column);
        result.addChildToBack(new Node(Token.ENTERWITH, obj));
        Node bodyNode = new Node(Token.WITH, body, lineno, column);
        result.addChildrenToBack(bodyNode);
        result.addChildToBack(new Node(Token.LEAVEWITH));
        return result;
    }

    private static Node createIf(Node cond, Node ifTrue, Node ifFalse, int lineno, int column) {
        int condStatus = isAlwaysDefinedBoolean(cond);
        if (condStatus == ALWAYS_TRUE_BOOLEAN) {
            return ifTrue;
        } else if (condStatus == ALWAYS_FALSE_BOOLEAN) {
            if (ifFalse != null) {
                return ifFalse;
            }
            // Replace if (false) xxx by empty block
            return new Node(Token.BLOCK, lineno, column);
        }

        Node result = new Node(Token.BLOCK, lineno, column);
        Node ifNotTarget = Node.newTarget();
        Jump IFNE = new Jump(Token.IFNE, cond);
        IFNE.target = ifNotTarget;

        result.addChildToBack(IFNE);
        result.addChildrenToBack(ifTrue);

        if (ifFalse != null) {
            Node endTarget = Node.newTarget();
            result.addChildToBack(makeJump(Token.GOTO, endTarget));
            result.addChildToBack(ifNotTarget);
            result.addChildrenToBack(ifFalse);
            result.addChildToBack(endTarget);
        } else {
            result.addChildToBack(ifNotTarget);
        }

        if (cond.getFirstChild() != null) {
            Node conditionalChild = cond.getFirstChild();
            result.setLineColumnNumber(conditionalChild.getLineno(), conditionalChild.getColumn());
        }

        return result;
    }

    private static Node createCondExpr(Node cond, Node ifTrue, Node ifFalse) {
        int condStatus = isAlwaysDefinedBoolean(cond);
        if (condStatus == ALWAYS_TRUE_BOOLEAN) {
            return ifTrue;
        } else if (condStatus == ALWAYS_FALSE_BOOLEAN) {
            return ifFalse;
        }
        return new Node(Token.HOOK, cond, ifTrue, ifFalse);
    }

    private static Node createUnary(int nodeType, Node child) {
        int childType = child.getType();
        switch (nodeType) {
            case Token.DELPROP:
                {
                    Node n;
                    if (childType == Token.NAME) {
                        // Transform Delete(Name "a")
                        //  to Delete(Bind("a"), String("a"))
                        child.setType(Token.BINDNAME);
                        Node right = Node.newString(child.getString());
                        n = new Node(nodeType, child, right);
                    } else if (childType == Token.GETPROP || childType == Token.GETELEM) {
                        Node left = child.getFirstChild();
                        Node right = child.getLastChild();
                        child.removeChild(left);
                        child.removeChild(right);
                        n = new Node(nodeType, left, right);
                    } else if (childType == Token.GET_REF) {
                        Node ref = child.getFirstChild();
                        child.removeChild(ref);
                        n = new Node(Token.DEL_REF, ref);
                    } else {
                        // Always evaluate delete operand, see ES5 11.4.1 & bug #726121
                        n = new Node(nodeType, new Node(Token.TRUE), child);
                    }
                    if (child.getIntProp(Node.SUPER_PROPERTY_ACCESS, 0) == 1) {
                        n.putIntProp(Node.SUPER_PROPERTY_ACCESS, 1);
                    }
                    return n;
                }
            case Token.TYPEOF:
                if (childType == Token.NAME) {
                    child.setType(Token.TYPEOFNAME);
                    return child;
                }
                break;
            case Token.BITNOT:
                if (childType == Token.NUMBER) {
                    int value = ScriptRuntime.toInt32(child.getDouble());
                    child.setDouble(~value);
                    return child;
                }
                break;
            case Token.NEG:
                if (childType == Token.NUMBER) {
                    child.setDouble(-child.getDouble());
                    return child;
                }
                break;
            case Token.NOT:
                {
                    int status = isAlwaysDefinedBoolean(child);
                    if (status != 0) {
                        int type;
                        if (status == ALWAYS_TRUE_BOOLEAN) {
                            type = Token.FALSE;
                        } else {
                            type = Token.TRUE;
                        }
                        if (childType == Token.TRUE || childType == Token.FALSE) {
                            child.setType(type);
                            return child;
                        }
                        return new Node(type);
                    }
                    break;
                }
        }
        return new Node(nodeType, child);
    }

    private Node createCallOrNew(int nodeType, Node child) {
        int type = Node.NON_SPECIALCALL;
        if (child.getType() == Token.NAME) {
            String name = child.getString();
            if (name.equals("eval")) {
                type = Node.SPECIALCALL_EVAL;
            } else if (name.equals("With")) {
                type = Node.SPECIALCALL_WITH;
            }
        } else if (child.getType() == Token.GETPROP) {
            String name = child.getLastChild().getString();
            if (name.equals("eval")) {
                type = Node.SPECIALCALL_EVAL;
            }
        }
        Node node = new Node(nodeType, child);
        if (type != Node.NON_SPECIALCALL) {
            // Calls to these functions require activation objects.
            parser.setRequiresActivation();
            node.putIntProp(Node.SPECIALCALL_PROP, type);
        }
        return node;
    }

    private static Node createIncDec(int nodeType, boolean post, Node child) {
        child = makeReference(child);
        int childType = child.getType();

        switch (childType) {
            case Token.NAME:
            case Token.GETPROP:
            case Token.GETELEM:
            case Token.GET_REF:
                {
                    Node n = new Node(nodeType, child);
                    int incrDecrMask = 0;
                    if (nodeType == Token.DEC) {
                        incrDecrMask |= Node.DECR_FLAG;
                    }
                    if (post) {
                        incrDecrMask |= Node.POST_FLAG;
                    }
                    n.putIntProp(Node.INCRDECR_PROP, incrDecrMask);
                    return n;
                }
        }
        throw Kit.codeBug();
    }

    private Node createPropertyGet(
            Node target, String namespace, String name, int memberTypeFlags, int type) {
        if (namespace == null && memberTypeFlags == 0) {
            if (target == null) {
                return parser.createName(name);
            }
            parser.checkActivationName(name, Token.GETPROP);

            if (parser.compilerEnv.getLanguageVersion() < Context.VERSION_ES6
                    && ScriptRuntime.isSpecialProperty(name)) {
                Node ref = new Node(Token.REF_SPECIAL, target);
                ref.putProp(Node.NAME_PROP, name);
                Node getRef = new Node(Token.GET_REF, ref);
                if (type == Token.QUESTION_DOT) {
                    ref.putIntProp(Node.OPTIONAL_CHAINING, 1);
                    getRef.putIntProp(Node.OPTIONAL_CHAINING, 1);
                }
                return getRef;
            }

            Node node = new Node(Token.GETPROP, target, Node.newString(name));
            if (type == Token.QUESTION_DOT) {
                node.putIntProp(Node.OPTIONAL_CHAINING, 1);
            }
            if (target.getType() == Token.SUPER) {
                node.putIntProp(Node.SUPER_PROPERTY_ACCESS, 1);
            }
            return node;
        }
        Node elem = Node.newString(name);
        memberTypeFlags |= Node.PROPERTY_FLAG;
        return createMemberRefGet(target, namespace, elem, memberTypeFlags);
    }

    /**
     * @param target the node before the LB
     * @param namespace optional namespace
     * @param elem the node in the brackets
     * @param memberTypeFlags E4X flags
     */
    private Node createElementGet(Node target, String namespace, Node elem, int memberTypeFlags) {
        // OPT: could optimize to createPropertyGet
        // iff elem is string that can not be number
        if (namespace == null && memberTypeFlags == 0) {
            // stand-alone [aaa] as primary expression is array literal
            // declaration and should not come here!
            if (target == null) throw Kit.codeBug();
            return new Node(Token.GETELEM, target, elem);
        }
        return createMemberRefGet(target, namespace, elem, memberTypeFlags);
    }

    private Node createMemberRefGet(Node target, String namespace, Node elem, int memberTypeFlags) {
        Node nsNode = null;
        if (namespace != null) {
            // See 11.1.2 in ECMA 357
            if (namespace.equals("*")) {
                nsNode = new Node(Token.NULL);
            } else {
                nsNode = parser.createName(namespace);
            }
        }
        Node ref;
        if (target == null) {
            if (namespace == null) {
                ref = new Node(Token.REF_NAME, elem);
            } else {
                ref = new Node(Token.REF_NS_NAME, nsNode, elem);
            }
        } else {
            if (namespace == null) {
                ref = new Node(Token.REF_MEMBER, target, elem);
            } else {
                ref = new Node(Token.REF_NS_MEMBER, target, nsNode, elem);
            }
        }
        if (memberTypeFlags != 0) {
            ref.putIntProp(Node.MEMBER_TYPE_PROP, memberTypeFlags);
        }
        return new Node(Token.GET_REF, ref);
    }

    private static Node createBinary(int nodeType, Node left, Node right) {
        switch (nodeType) {
            case Token.ADD:
                // numerical addition and string concatenation
                if (left.type == Token.STRING) {
                    String s2;
                    if (right.type == Token.STRING) {
                        s2 = right.getString();
                    } else if (right.type == Token.NUMBER) {
                        s2 = ScriptRuntime.numberToString(right.getDouble(), 10);
                    } else {
                        break;
                    }
                    String s1 = left.getString();
                    left.setString(s1.concat(s2));
                    return left;
                } else if (left.type == Token.NUMBER) {
                    if (right.type == Token.NUMBER) {
                        left.setDouble(left.getDouble() + right.getDouble());
                        return left;
                    } else if (right.type == Token.STRING) {
                        String s1, s2;
                        s1 = ScriptRuntime.numberToString(left.getDouble(), 10);
                        s2 = right.getString();
                        right.setString(s1.concat(s2));
                        return right;
                    }
                }
                // can't do anything if we don't know  both types - since
                // 0 + object is supposed to call toString on the object and do
                // string concatenation rather than addition
                break;

            case Token.SUB:
                // numerical subtraction
                if (left.type == Token.NUMBER) {
                    double ld = left.getDouble();
                    if (right.type == Token.NUMBER) {
                        // both numbers
                        left.setDouble(ld - right.getDouble());
                        return left;
                    } else if (ld == 0.0) {
                        // first 0: 0-x -> -x
                        return new Node(Token.NEG, right);
                    }
                } else if (right.type == Token.NUMBER) {
                    if (right.getDouble() == 0.0) {
                        // second 0: x - 0 -> +x
                        // can not make simply x because x - 0 must be number
                        return new Node(Token.POS, left);
                    }
                }
                break;

            case Token.MUL:
                // numerical multiplication
                if (left.type == Token.NUMBER) {
                    double ld = left.getDouble();
                    if (right.type == Token.NUMBER) {
                        // both numbers
                        left.setDouble(ld * right.getDouble());
                        return left;
                    } else if (ld == 1.0) {
                        // first 1: 1 *  x -> +x
                        return new Node(Token.POS, right);
                    }
                } else if (right.type == Token.NUMBER) {
                    if (right.getDouble() == 1.0) {
                        // second 1: x * 1 -> +x
                        // can not make simply x because x - 0 must be number
                        return new Node(Token.POS, left);
                    }
                }
                // can't do x*0: Infinity * 0 gives NaN, not 0
                break;

            case Token.DIV:
                // number division
                if (right.type == Token.NUMBER) {
                    double rd = right.getDouble();
                    if (left.type == Token.NUMBER) {
                        // both constants -- just divide, trust Java to handle x/0
                        left.setDouble(left.getDouble() / rd);
                        return left;
                    } else if (rd == 1.0) {
                        // second 1: x/1 -> +x
                        // not simply x to force number conversion
                        return new Node(Token.POS, left);
                    }
                }
                break;

            case Token.AND:
                {
                    // Since x && y gives x, not false, when Boolean(x) is false,
                    // and y, not Boolean(y), when Boolean(x) is true, x && y
                    // can only be simplified if x is defined. See bug 309957.

                    int leftStatus = isAlwaysDefinedBoolean(left);
                    if (leftStatus == ALWAYS_FALSE_BOOLEAN) {
                        // if the first one is false, just return it
                        return left;
                    } else if (leftStatus == ALWAYS_TRUE_BOOLEAN) {
                        // if first is true, set to second
                        return right;
                    }
                    break;
                }

            case Token.OR:
                {
                    // Since x || y gives x, not true, when Boolean(x) is true,
                    // and y, not Boolean(y), when Boolean(x) is false, x || y
                    // can only be simplified if x is defined. See bug 309957.

                    int leftStatus = isAlwaysDefinedBoolean(left);
                    if (leftStatus == ALWAYS_TRUE_BOOLEAN) {
                        // if the first one is true, just return it
                        return left;
                    } else if (leftStatus == ALWAYS_FALSE_BOOLEAN) {
                        // if first is false, set to second
                        return right;
                    }
                    break;
                }
        }

        return new Node(nodeType, left, right);
    }

    private Node createAssignment(int assignType, Node left, Node right) {
        Node ref = makeReference(left);
        if (ref == null) {
            if (left.getType() == Token.ARRAYLIT || left.getType() == Token.OBJECTLIT) {
                if (assignType != Token.ASSIGN) {
                    parser.reportError("msg.bad.destruct.op");
                    return right;
                }
                return parser.createDestructuringAssignment(-1, left, right, this::transform);
            }
            parser.reportError("msg.bad.assign.left");
            return right;
        }
        left = ref;

        int assignOp;
        switch (assignType) {
            case Token.ASSIGN:
                {
                    return propagateSuperFromLhs(parser.simpleAssignment(left, right), left);
                }
            case Token.ASSIGN_BITOR:
                assignOp = Token.BITOR;
                break;
            case Token.ASSIGN_LOGICAL_OR:
                assignOp = Token.OR;
                break;
            case Token.ASSIGN_BITXOR:
                assignOp = Token.BITXOR;
                break;
            case Token.ASSIGN_BITAND:
                assignOp = Token.BITAND;
                break;
            case Token.ASSIGN_LOGICAL_AND:
                assignOp = Token.AND;
                break;
            case Token.ASSIGN_LSH:
                assignOp = Token.LSH;
                break;
            case Token.ASSIGN_RSH:
                assignOp = Token.RSH;
                break;
            case Token.ASSIGN_URSH:
                assignOp = Token.URSH;
                break;
            case Token.ASSIGN_ADD:
                assignOp = Token.ADD;
                break;
            case Token.ASSIGN_SUB:
                assignOp = Token.SUB;
                break;
            case Token.ASSIGN_MUL:
                assignOp = Token.MUL;
                break;
            case Token.ASSIGN_DIV:
                assignOp = Token.DIV;
                break;
            case Token.ASSIGN_MOD:
                assignOp = Token.MOD;
                break;
            case Token.ASSIGN_EXP:
                assignOp = Token.EXP;
                break;
            case Token.ASSIGN_NULLISH:
                assignOp = Token.NULLISH_COALESCING;
                break;
            default:
                throw Kit.codeBug();
        }

        int nodeType = left.getType();
        switch (nodeType) {
            case Token.NAME:
                {
                    Node op = new Node(assignOp, left, right);
                    Node lvalueLeft = Node.newString(Token.BINDNAME, left.getString());
                    return propagateSuperFromLhs(new Node(Token.SETNAME, lvalueLeft, op), left);
                }
            case Token.GETPROP:
            case Token.GETELEM:
                {
                    Node obj = left.getFirstChild();
                    Node id = left.getLastChild();

                    int type = nodeType == Token.GETPROP ? Token.SETPROP_OP : Token.SETELEM_OP;

                    Node opLeft = new Node(Token.USE_STACK);
                    Node op = new Node(assignOp, opLeft, right);
                    return propagateSuperFromLhs(new Node(type, obj, id, op), left);
                }
            case Token.GET_REF:
                {
                    ref = left.getFirstChild();
                    parser.checkMutableReference(ref);
                    Node opLeft = new Node(Token.USE_STACK);
                    Node op = new Node(assignOp, opLeft, right);
                    return propagateSuperFromLhs(new Node(Token.SET_REF_OP, ref, op), left);
                }
        }

        throw Kit.codeBug();
    }

    /** Infer function name is missing on rhs. In the future, should also handle class names. */
    private void inferNameIfMissing(Object left, Node right, String prefix) {
        if (parser.compilerEnv.getLanguageVersion() < Context.VERSION_ES6) {
            return;
        }

        if (left instanceof Name && right != null && right.type == Token.FUNCTION) {
            Name name = (Name) left;
            if (name.getIdentifier().equals(NativeObject.PROTO_PROPERTY)) {
                // Ignore weird edge case
                return;
            }

            var fnIndex = right.getExistingIntProp(Node.FUNCTION_PROP);
            FunctionNode functionNode = parser.currentScriptOrFn.getFunctionNode(fnIndex);
            if (functionNode.getType() != 0 && functionNode.getFunctionName() == null) {
                if (prefix != null) {
                    functionNode.setFunctionName(name.withPrefix(prefix));
                } else {
                    functionNode.setFunctionName(name);
                }
            }
        }
    }

    private Node propagateSuperFromLhs(Node result, Node left) {
        if (left.getIntProp(Node.SUPER_PROPERTY_ACCESS, 0) == 1) {
            result.putIntProp(Node.SUPER_PROPERTY_ACCESS, 1);
        }
        return result;
    }

    private static Node createUseLocal(Node localBlock) {
        if (Token.LOCAL_BLOCK != localBlock.getType()) throw Kit.codeBug();
        Node result = new Node(Token.LOCAL_LOAD);
        result.putProp(Node.LOCAL_BLOCK_PROP, localBlock);
        return result;
    }

    private static Jump makeJump(int type, Node target) {
        Jump n = new Jump(type);
        n.target = target;
        return n;
    }

    private static Node makeReference(Node node) {
        int type = node.getType();
        switch (type) {
            case Token.NAME:
            case Token.GETPROP:
            case Token.GETELEM:
            case Token.GET_REF:
                return node;
            case Token.CALL:
                node.setType(Token.REF_CALL);
                return new Node(Token.GET_REF, node);
        }
        // Signal caller to report error
        return null;
    }

    // Check if Node always mean true or false in boolean context
    private static int isAlwaysDefinedBoolean(Node node) {
        switch (node.getType()) {
            case Token.FALSE:
            case Token.NULL:
                return ALWAYS_FALSE_BOOLEAN;
            case Token.TRUE:
                return ALWAYS_TRUE_BOOLEAN;
            case Token.NUMBER:
                {
                    double num = node.getDouble();
                    if (!Double.isNaN(num) && num != 0.0) {
                        return ALWAYS_TRUE_BOOLEAN;
                    }
                    return ALWAYS_FALSE_BOOLEAN;
                }
        }
        return 0;
    }

    // Check if node is the target of a destructuring bind.
    boolean isDestructuring(Node n) {
        return n instanceof DestructuringForm && ((DestructuringForm) n).isDestructuring();
    }

    Node decompileFunctionHeader(FunctionNode fn) {
        if (fn.getFunctionName() != null) {
            return null;
        } else if (fn.getMemberExprNode() != null) {
            return transform(fn.getMemberExprNode());
        }
        return null;
    }

    public static class AstNodePosition implements Parser.CurrentPositionReporter {
        private ArrayDeque<AstNode> stack;
        private String sourceString;

        private int savedLineno = -1;
        private String savedLine;
        private int savedLineOffset;

        public AstNodePosition(String sourceString) {
            stack = new ArrayDeque<>();
            this.sourceString = sourceString;
        }

        public void push(AstNode node) {
            stack.push(node);
        }

        public void pop() {
            stack.pop();
        }

        @Override
        public int getPosition() {
            return stack.peek().getAbsolutePosition();
        }

        @Override
        public int getLength() {
            return stack.peek().getLength();
        }

        @Override
        public int getLineno() {
            return stack.peek().getLineno();
        }

        private void cutAndSaveLine() {
            int lineno = getLineno();
            if (savedLineno == lineno) {
                return;
            }

            int l = 1;
            boolean isPrevCR = false;
            int begin = 0;
            for (; begin < sourceString.length(); begin++) {
                char c = sourceString.charAt(begin);
                if (isPrevCR && c == '\n') {
                    continue;
                }
                isPrevCR = (c == '\r');

                if (l == lineno) {
                    break;
                }
                if (ScriptRuntime.isJSLineTerminator(c)) {
                    l++;
                }
            }

            int end = begin;
            for (; end < sourceString.length(); end++) {
                char c = sourceString.charAt(end);
                if (ScriptRuntime.isJSLineTerminator(c)) {
                    break;
                }
            }

            savedLineno = lineno;
            if (end == 0) {
                savedLine = "";
                savedLineOffset = 0;
            } else {
                savedLine = sourceString.substring(begin, end);
                savedLineOffset = getPosition() - begin + 1;
            }
        }

        @Override
        public String getLine() {
            cutAndSaveLine();
            return savedLine;
        }

        @Override
        public int getOffset() {
            cutAndSaveLine();
            return savedLineOffset;
        }
    }
}<|MERGE_RESOLUTION|>--- conflicted
+++ resolved
@@ -972,7 +972,6 @@
             int size = elems.size(), i = 0;
             properties = new Object[size];
             for (ObjectProperty prop : elems) {
-<<<<<<< HEAD
                 if (prop.getLeft() instanceof Spread) {
                     AstNode left = prop.getLeft();
                     var transformedSpreadNode = transform(left);
@@ -981,15 +980,26 @@
                     object.addChildToBack(transformedSpreadNode);
                 } else {
                     Object propKey = Parser.getPropKey(prop.getLeft());
-                    if (propKey == null) {
+                    Node inferrableName = null;if (propKey == null) {
                         Node theId = transform(prop.getLeft());
                         properties[i++] = theId;
                     } else {
                         properties[i++] = propKey;
-                    }
+                    assert propKey instanceof String || propKey instanceof Integer;
+                    inferrableName = parser.createName(Objects.toString(propKey));
+                    inferrableName.setLineColumnNumber(
+                            prop.getLeft().getLineno(), prop.getLeft().getColumn());
+                }
 
                     Node right = transform(prop.getRight());
-                    if (prop.isGetterMethod()) {
+                    if (inferrableName != null) {
+                    inferNameIfMissing(
+                            inferrableName,
+                            right,
+                            prop.isGetterMethod() ? "get " : prop.isSetterMethod() ? "set " : null);
+                }
+
+                if (prop.isGetterMethod()) {
                         right = createUnary(Token.GET, right);
                     } else if (prop.isSetterMethod()) {
                         right = createUnary(Token.SET, right);
@@ -997,35 +1007,6 @@
                         right = createUnary(Token.METHOD, right);
                     }
                     object.addChildToBack(right);
-=======
-                Object propKey = Parser.getPropKey(prop.getLeft());
-                Node inferrableName = null;
-                if (propKey == null) {
-                    Node theId = transform(prop.getLeft());
-                    properties[i++] = theId;
-                } else {
-                    properties[i++] = propKey;
-                    assert propKey instanceof String || propKey instanceof Integer;
-                    inferrableName = parser.createName(Objects.toString(propKey));
-                    inferrableName.setLineColumnNumber(
-                            prop.getLeft().getLineno(), prop.getLeft().getColumn());
-                }
-
-                Node right = transform(prop.getRight());
-                if (inferrableName != null) {
-                    inferNameIfMissing(
-                            inferrableName,
-                            right,
-                            prop.isGetterMethod() ? "get " : prop.isSetterMethod() ? "set " : null);
-                }
-
-                if (prop.isGetterMethod()) {
-                    right = createUnary(Token.GET, right);
-                } else if (prop.isSetterMethod()) {
-                    right = createUnary(Token.SET, right);
-                } else if (prop.isNormalMethod()) {
-                    right = createUnary(Token.METHOD, right);
->>>>>>> 1e1f9c47
                 }
             }
         }

--- conflicted
+++ resolved
@@ -940,7 +940,6 @@
                         cfw.add(ByteCode.IRETURN);
                         break;
 
-<<<<<<< HEAD
                     case Do_hasDefaultParameters:
                         if (n instanceof FunctionNode) {
                             cfw.addPush(n.getDefaultParams() != null);
@@ -950,18 +949,11 @@
                         cfw.add(ByteCode.IRETURN);
                         break;
 
-                    case Do_getEncodedSource:
-                        // Push number encoded source start and end
-                        // to prepare for encodedSource.substring(start, end)
-                        cfw.addPush(n.getEncodedSourceStart());
-                        cfw.addPush(n.getEncodedSourceEnd());
-=======
                     case Do_getRawSource:
                         // Push number raw source start and end
                         // to prepare for rawSource.substring(start, end)
                         cfw.addPush(n.getRawSourceStart());
                         cfw.addPush(n.getRawSourceEnd());
->>>>>>> cc302b4f
                         cfw.addInvoke(
                                 ByteCode.INVOKEVIRTUAL,
                                 "java/lang/String",

--- conflicted
+++ resolved
@@ -63,13 +63,8 @@
             ARROW_FUNCTION_PROP = 26,
             TEMPLATE_LITERAL_PROP = 27,
             TRAILING_COMMA = 28,
-<<<<<<< HEAD
-            OBJECT_IDS_COMPUTED_PROP = 39,
-            DESTRUCTURING_FUNCTIONS = 40,
-            LAST_PROP = 40;
-=======
-            LAST_PROP = 28;
->>>>>>> 4a1e870a
+            DESTRUCTURING_FUNCTIONS = 29,
+            LAST_PROP = 29;
 
     // values of ISNUMBER_PROP to specify
     // which of the children are Number types

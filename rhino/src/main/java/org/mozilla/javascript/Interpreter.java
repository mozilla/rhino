--- conflicted
+++ resolved
@@ -1495,13 +1495,14 @@
         instructionObjs[base + Token.REF_NS_NAME] = new DoRefNsName();
         instructionObjs[base + Icode_SCOPE_LOAD] = new DoScopeLoad();
         instructionObjs[base + Icode_SCOPE_SAVE] = new DoScopeSave();
+        instructionObjs[base + Icode_SPREAD] = new DoSpread();
         instructionObjs[base + Icode_CLOSURE_EXPR] = new DoClosureExpr();
         instructionObjs[base + ICode_FN_STORE_HOME_OBJECT] = new DoStoreHomeObject();
         instructionObjs[base + Icode_CLOSURE_STMT] = new DoClosureStatement();
         instructionObjs[base + Token.REGEXP] = new DoRegExp();
         instructionObjs[base + Icode_TEMPLATE_LITERAL_CALLSITE] = new DoTemplateLiteralCallSite();
         instructionObjs[base + Icode_LITERAL_NEW_OBJECT] = new DoLiteralNewObject();
-        instructionObjs[base + Icode_LITERAL_NEW_ARRAY] = new DoNewArrayLit();
+        instructionObjs[base + Icode_LITERAL_NEW_ARRAY] = new DoLiteralNewArray();
         instructionObjs[base + Icode_LITERAL_SET] = new DoLiteralSet();
         instructionObjs[base + Icode_LITERAL_GETTER] = new DoLiteralGetter();
         instructionObjs[base + Icode_LITERAL_SETTER] = new DoLiteralSetter();
@@ -1581,1272 +1582,6 @@
             StateLoop:
             for (; ; ) {
 
-<<<<<<< HEAD
-                        // Back indent to ease implementation reading
-                        switch (op) {
-                            case Icode_GENERATOR:
-                                {
-                                    if (!frame.frozen) {
-                                        // First time encountering this opcode: create new generator
-                                        // object and return
-                                        frame.pc--; // we want to come back here when we resume
-                                        CallFrame generatorFrame = captureFrameForGenerator(frame);
-                                        generatorFrame.frozen = true;
-                                        if (cx.getLanguageVersion() >= Context.VERSION_ES6) {
-                                            frame.result =
-                                                    new ES6Generator(
-                                                            frame.scope,
-                                                            generatorFrame.fnOrScript,
-                                                            generatorFrame);
-                                        } else {
-                                            frame.result =
-                                                    new NativeGenerator(
-                                                            frame.scope,
-                                                            generatorFrame.fnOrScript,
-                                                            generatorFrame);
-                                        }
-                                        break Loop;
-                                    }
-                                    // We are now resuming execution. Fall through to YIELD case.
-                                }
-                            // fall through...
-                            case Token.YIELD:
-                            case Icode_YIELD_STAR:
-                                {
-                                    if (!frame.frozen) {
-                                        return freezeGenerator(
-                                                cx,
-                                                frame,
-                                                stackTop,
-                                                generatorState,
-                                                op == Icode_YIELD_STAR);
-                                    }
-                                    Object obj = thawGenerator(frame, stackTop, generatorState, op);
-                                    if (obj != Scriptable.NOT_FOUND) {
-                                        throwable = obj;
-                                        break withoutExceptions;
-                                    }
-                                    continue Loop;
-                                }
-                            case Icode_GENERATOR_END:
-                                {
-                                    // throw StopIteration
-                                    frame.frozen = true;
-                                    int sourceLine = getIndex(iCode, frame.pc);
-                                    generatorState.returnedException =
-                                            new JavaScriptException(
-                                                    NativeIterator.getStopIterationObject(
-                                                            frame.scope),
-                                                    frame.idata.itsSourceFile,
-                                                    sourceLine);
-                                    break Loop;
-                                }
-                            case Icode_GENERATOR_RETURN:
-                                {
-                                    // throw StopIteration with the value of "return"
-                                    frame.frozen = true;
-                                    frame.result = stack[stackTop];
-                                    frame.resultDbl = sDbl[stackTop];
-                                    --stackTop;
-
-                                    NativeIterator.StopIteration si =
-                                            new NativeIterator.StopIteration(
-                                                    (frame.result == DOUBLE_MARK)
-                                                            ? Double.valueOf(frame.resultDbl)
-                                                            : frame.result);
-
-                                    int sourceLine = getIndex(iCode, frame.pc);
-                                    generatorState.returnedException =
-                                            new JavaScriptException(
-                                                    si, frame.idata.itsSourceFile, sourceLine);
-                                    break Loop;
-                                }
-                            case Token.THROW:
-                                {
-                                    Object value = stack[stackTop];
-                                    if (value == DBL_MRK)
-                                        value = ScriptRuntime.wrapNumber(sDbl[stackTop]);
-                                    --stackTop;
-
-                                    int sourceLine = getIndex(iCode, frame.pc);
-                                    throwable =
-                                            new JavaScriptException(
-                                                    value, frame.idata.itsSourceFile, sourceLine);
-                                    break withoutExceptions;
-                                }
-                            case Token.RETHROW:
-                                {
-                                    indexReg += frame.localShift;
-                                    throwable = stack[indexReg];
-                                    break withoutExceptions;
-                                }
-                            case Token.GE:
-                            case Token.LE:
-                            case Token.GT:
-                            case Token.LT:
-                                {
-                                    stackTop = doCompare(frame, op, stack, sDbl, stackTop);
-                                    continue Loop;
-                                }
-                            case Token.IN:
-                            case Token.INSTANCEOF:
-                                {
-                                    stackTop = doInOrInstanceof(cx, op, stack, sDbl, stackTop);
-                                    continue Loop;
-                                }
-                            case Token.EQ:
-                            case Token.NE:
-                                {
-                                    --stackTop;
-                                    boolean valBln = doEquals(stack, sDbl, stackTop);
-                                    valBln ^= (op == Token.NE);
-                                    stack[stackTop] = ScriptRuntime.wrapBoolean(valBln);
-                                    continue Loop;
-                                }
-                            case Token.SHEQ:
-                            case Token.SHNE:
-                                {
-                                    --stackTop;
-                                    boolean valBln = doShallowEquals(stack, sDbl, stackTop);
-                                    valBln ^= (op == Token.SHNE);
-                                    stack[stackTop] = ScriptRuntime.wrapBoolean(valBln);
-                                    continue Loop;
-                                }
-                            case Token.IFNE:
-                                if (stack_boolean(frame, stackTop--)) {
-                                    frame.pc += 2;
-                                    continue Loop;
-                                }
-                                break jumplessRun;
-                            case Token.IFEQ:
-                                if (!stack_boolean(frame, stackTop--)) {
-                                    frame.pc += 2;
-                                    continue Loop;
-                                }
-                                break jumplessRun;
-                            case Icode_IFEQ_POP:
-                                if (!stack_boolean(frame, stackTop--)) {
-                                    frame.pc += 2;
-                                    continue Loop;
-                                }
-                                stack[stackTop--] = null;
-                                break jumplessRun;
-                            case Icode_IF_NULL_UNDEF:
-                                {
-                                    Object val = frame.stack[stackTop];
-                                    --stackTop;
-                                    if (val != null && !Undefined.isUndefined(val)) {
-                                        frame.pc += 2;
-                                        continue Loop;
-                                    }
-                                    break jumplessRun;
-                                }
-                            case Icode_IF_NOT_NULL_UNDEF:
-                                {
-                                    Object val = frame.stack[stackTop];
-                                    --stackTop;
-                                    if (val == null || Undefined.isUndefined(val)) {
-                                        frame.pc += 2;
-                                        continue Loop;
-                                    }
-                                    break jumplessRun;
-                                }
-                            case Token.GOTO:
-                                break jumplessRun;
-                            case Icode_GOSUB:
-                                ++stackTop;
-                                stack[stackTop] = DBL_MRK;
-                                sDbl[stackTop] = frame.pc + 2;
-                                break jumplessRun;
-                            case Icode_STARTSUB:
-                                if (stackTop == frame.emptyStackTop + 1) {
-                                    // Call from Icode_GOSUB: store return PC address in the local
-                                    indexReg += frame.localShift;
-                                    stack[indexReg] = stack[stackTop];
-                                    sDbl[indexReg] = sDbl[stackTop];
-                                    --stackTop;
-                                } else {
-                                    // Call from exception handler: exception object is already
-                                    // stored
-                                    // in the local
-                                    if (stackTop != frame.emptyStackTop) Kit.codeBug();
-                                }
-                                continue Loop;
-                            case Icode_RETSUB:
-                                {
-                                    // indexReg: local to store return address
-                                    if (instructionCounting) {
-                                        addInstructionCount(cx, frame, 0);
-                                    }
-                                    indexReg += frame.localShift;
-                                    Object value = stack[indexReg];
-                                    if (value != DBL_MRK) {
-                                        // Invocation from exception handler, restore object to
-                                        // rethrow
-                                        throwable = value;
-                                        break withoutExceptions;
-                                    }
-                                    // Normal return from GOSUB
-                                    frame.pc = (int) sDbl[indexReg];
-                                    if (instructionCounting) {
-                                        frame.pcPrevBranch = frame.pc;
-                                    }
-                                    continue Loop;
-                                }
-                            case Icode_POP:
-                                stack[stackTop] = null;
-                                stackTop--;
-                                continue Loop;
-                            case Icode_POP_RESULT:
-                                frame.result = stack[stackTop];
-                                frame.resultDbl = sDbl[stackTop];
-                                stack[stackTop] = null;
-                                --stackTop;
-                                continue Loop;
-                            case Icode_DUP:
-                                stack[stackTop + 1] = stack[stackTop];
-                                sDbl[stackTop + 1] = sDbl[stackTop];
-                                stackTop++;
-                                continue Loop;
-                            case Icode_DUP2:
-                                stack[stackTop + 1] = stack[stackTop - 1];
-                                sDbl[stackTop + 1] = sDbl[stackTop - 1];
-                                stack[stackTop + 2] = stack[stackTop];
-                                sDbl[stackTop + 2] = sDbl[stackTop];
-                                stackTop += 2;
-                                continue Loop;
-                            case Icode_SWAP:
-                                {
-                                    Object o = stack[stackTop];
-                                    stack[stackTop] = stack[stackTop - 1];
-                                    stack[stackTop - 1] = o;
-                                    double d = sDbl[stackTop];
-                                    sDbl[stackTop] = sDbl[stackTop - 1];
-                                    sDbl[stackTop - 1] = d;
-                                    continue Loop;
-                                }
-                            case Token.RETURN:
-                                frame.result = stack[stackTop];
-                                frame.resultDbl = sDbl[stackTop];
-                                --stackTop;
-                                break Loop;
-                            case Token.RETURN_RESULT:
-                                break Loop;
-                            case Icode_RETUNDEF:
-                                frame.result = undefined;
-                                break Loop;
-                            case Token.BITNOT:
-                                {
-                                    stackTop = doBitNOT(frame, stack, sDbl, stackTop);
-                                    continue Loop;
-                                }
-                            case Token.BITAND:
-                            case Token.BITOR:
-                            case Token.BITXOR:
-                            case Token.LSH:
-                            case Token.RSH:
-                                {
-                                    stackTop = doBitOp(frame, op, stack, sDbl, stackTop);
-                                    continue Loop;
-                                }
-                            case Token.URSH:
-                                {
-                                    double lDbl = stack_double(frame, stackTop - 1);
-                                    int rIntValue = stack_int32(frame, stackTop) & 0x1F;
-                                    stack[--stackTop] = DBL_MRK;
-                                    sDbl[stackTop] = ScriptRuntime.toUint32(lDbl) >>> rIntValue;
-                                    continue Loop;
-                                }
-                            case Token.POS:
-                                {
-                                    double rDbl = stack_double(frame, stackTop);
-                                    stack[stackTop] = DBL_MRK;
-                                    sDbl[stackTop] = rDbl;
-                                    continue Loop;
-                                }
-                            case Token.NEG:
-                                {
-                                    Number rNum = stack_numeric(frame, stackTop);
-                                    Number rNegNum = ScriptRuntime.negate(rNum);
-                                    if (rNegNum instanceof BigInteger) {
-                                        stack[stackTop] = rNegNum;
-                                    } else {
-                                        stack[stackTop] = DBL_MRK;
-                                        sDbl[stackTop] = rNegNum.doubleValue();
-                                    }
-                                    continue Loop;
-                                }
-                            case Token.ADD:
-                                --stackTop;
-                                doAdd(stack, sDbl, stackTop, cx);
-                                continue Loop;
-                            case Token.SUB:
-                            case Token.MUL:
-                            case Token.DIV:
-                            case Token.MOD:
-                            case Token.EXP:
-                                {
-                                    stackTop = doArithmetic(frame, op, stack, sDbl, stackTop);
-                                    continue Loop;
-                                }
-                            case Token.NOT:
-                                stack[stackTop] =
-                                        ScriptRuntime.wrapBoolean(!stack_boolean(frame, stackTop));
-                                continue Loop;
-                            case Token.BINDNAME:
-                                stack[++stackTop] = ScriptRuntime.bind(cx, frame.scope, stringReg);
-                                continue Loop;
-                            case Token.STRICT_SETNAME:
-                            case Token.SETNAME:
-                                {
-                                    Object rhs = stack[stackTop];
-                                    if (rhs == DBL_MRK)
-                                        rhs = ScriptRuntime.wrapNumber(sDbl[stackTop]);
-                                    --stackTop;
-                                    Scriptable lhs = (Scriptable) stack[stackTop];
-                                    stack[stackTop] =
-                                            op == Token.SETNAME
-                                                    ? ScriptRuntime.setName(
-                                                            lhs, rhs, cx, frame.scope, stringReg)
-                                                    : ScriptRuntime.strictSetName(
-                                                            lhs, rhs, cx, frame.scope, stringReg);
-                                    continue Loop;
-                                }
-                            case Icode_SETCONST:
-                                {
-                                    Object rhs = stack[stackTop];
-                                    if (rhs == DBL_MRK)
-                                        rhs = ScriptRuntime.wrapNumber(sDbl[stackTop]);
-                                    --stackTop;
-                                    Scriptable lhs = (Scriptable) stack[stackTop];
-                                    stack[stackTop] =
-                                            ScriptRuntime.setConst(lhs, rhs, cx, stringReg);
-                                    continue Loop;
-                                }
-                            case Token.DELPROP:
-                            case Icode_DELNAME:
-                                {
-                                    stackTop = doDelName(cx, frame, op, stack, sDbl, stackTop);
-                                    continue Loop;
-                                }
-                            case Icode_DELPROP_SUPER:
-                                stackTop -= 1;
-                                stack[stackTop] = Boolean.FALSE;
-                                ScriptRuntime.throwDeleteOnSuperPropertyNotAllowed();
-                                continue Loop;
-                            case Token.GETPROPNOWARN:
-                                {
-                                    Object lhs = stack[stackTop];
-                                    if (lhs == DBL_MRK)
-                                        lhs = ScriptRuntime.wrapNumber(sDbl[stackTop]);
-                                    stack[stackTop] =
-                                            ScriptRuntime.getObjectPropNoWarn(
-                                                    lhs, stringReg, cx, frame.scope);
-                                    continue Loop;
-                                }
-                            case Token.GETPROP:
-                                {
-                                    Object lhs = stack[stackTop];
-                                    if (lhs == DBL_MRK)
-                                        lhs = ScriptRuntime.wrapNumber(sDbl[stackTop]);
-                                    stack[stackTop] =
-                                            ScriptRuntime.getObjectProp(
-                                                    lhs, stringReg, cx, frame.scope);
-                                    continue Loop;
-                                }
-                            case Token.GETPROP_SUPER:
-                            case Token.GETPROPNOWARN_SUPER:
-                                {
-                                    Object superObject = stack[stackTop];
-                                    if (superObject == DBL_MRK) Kit.codeBug();
-                                    stack[stackTop] =
-                                            ScriptRuntime.getSuperProp(
-                                                    superObject,
-                                                    stringReg,
-                                                    cx,
-                                                    frame.scope,
-                                                    frame.thisObj,
-                                                    op == Token.GETPROPNOWARN_SUPER);
-                                    continue Loop;
-                                }
-                            case Token.SETPROP:
-                                {
-                                    Object rhs = stack[stackTop];
-                                    if (rhs == DBL_MRK)
-                                        rhs = ScriptRuntime.wrapNumber(sDbl[stackTop]);
-                                    --stackTop;
-                                    Object lhs = stack[stackTop];
-                                    if (lhs == DBL_MRK)
-                                        lhs = ScriptRuntime.wrapNumber(sDbl[stackTop]);
-                                    stack[stackTop] =
-                                            ScriptRuntime.setObjectProp(
-                                                    lhs, stringReg, rhs, cx, frame.scope);
-                                    continue Loop;
-                                }
-                            case Token.SETPROP_SUPER:
-                                {
-                                    Object rhs = stack[stackTop];
-                                    if (rhs == DBL_MRK)
-                                        rhs = ScriptRuntime.wrapNumber(sDbl[stackTop]);
-                                    --stackTop;
-                                    Object superObject = stack[stackTop];
-                                    if (superObject == DBL_MRK) Kit.codeBug();
-                                    stack[stackTop] =
-                                            ScriptRuntime.setSuperProp(
-                                                    superObject,
-                                                    stringReg,
-                                                    rhs,
-                                                    cx,
-                                                    frame.scope,
-                                                    frame.thisObj);
-                                    continue Loop;
-                                }
-                            case Icode_PROP_INC_DEC:
-                                {
-                                    Object lhs = stack[stackTop];
-                                    if (lhs == DBL_MRK)
-                                        lhs = ScriptRuntime.wrapNumber(sDbl[stackTop]);
-                                    stack[stackTop] =
-                                            ScriptRuntime.propIncrDecr(
-                                                    lhs,
-                                                    stringReg,
-                                                    cx,
-                                                    frame.scope,
-                                                    iCode[frame.pc]);
-                                    ++frame.pc;
-                                    continue Loop;
-                                }
-                            case Token.GETELEM:
-                                {
-                                    stackTop = doGetElem(cx, frame, stack, sDbl, stackTop);
-                                    continue Loop;
-                                }
-                            case Token.GETELEM_SUPER:
-                                {
-                                    stackTop = doGetElemSuper(cx, frame, stack, sDbl, stackTop);
-                                    continue Loop;
-                                }
-                            case Token.SETELEM:
-                                {
-                                    stackTop = doSetElem(cx, frame, stack, sDbl, stackTop);
-                                    continue Loop;
-                                }
-                            case Token.SETELEM_SUPER:
-                                {
-                                    stackTop = doSetElemSuper(cx, frame, stack, sDbl, stackTop);
-                                    continue Loop;
-                                }
-                            case Icode_ELEM_INC_DEC:
-                                {
-                                    stackTop =
-                                            doElemIncDec(cx, frame, iCode, stack, sDbl, stackTop);
-                                    continue Loop;
-                                }
-                            case Token.GET_REF:
-                                {
-                                    Ref ref = (Ref) stack[stackTop];
-                                    stack[stackTop] = ScriptRuntime.refGet(ref, cx);
-                                    continue Loop;
-                                }
-                            case Token.SET_REF:
-                                {
-                                    Object value = stack[stackTop];
-                                    if (value == DBL_MRK)
-                                        value = ScriptRuntime.wrapNumber(sDbl[stackTop]);
-                                    --stackTop;
-                                    Ref ref = (Ref) stack[stackTop];
-                                    stack[stackTop] =
-                                            ScriptRuntime.refSet(ref, value, cx, frame.scope);
-                                    continue Loop;
-                                }
-                            case Token.DEL_REF:
-                                {
-                                    Ref ref = (Ref) stack[stackTop];
-                                    stack[stackTop] = ScriptRuntime.refDel(ref, cx);
-                                    continue Loop;
-                                }
-                            case Icode_REF_INC_DEC:
-                                {
-                                    Ref ref = (Ref) stack[stackTop];
-                                    stack[stackTop] =
-                                            ScriptRuntime.refIncrDecr(
-                                                    ref, cx, frame.scope, iCode[frame.pc]);
-                                    ++frame.pc;
-                                    continue Loop;
-                                }
-                            case Token.LOCAL_LOAD:
-                                ++stackTop;
-                                indexReg += frame.localShift;
-                                stack[stackTop] = stack[indexReg];
-                                sDbl[stackTop] = sDbl[indexReg];
-                                continue Loop;
-                            case Icode_LOCAL_CLEAR:
-                                indexReg += frame.localShift;
-                                stack[indexReg] = null;
-                                continue Loop;
-                            case Icode_NAME_AND_THIS:
-                                // stringReg: name
-                                ++stackTop;
-                                stack[stackTop] =
-                                        ScriptRuntime.getNameAndThis(stringReg, cx, frame.scope);
-                                continue Loop;
-                            case Icode_NAME_AND_THIS_OPTIONAL:
-                                // stringReg: name
-                                ++stackTop;
-                                stack[stackTop] =
-                                        ScriptRuntime.getNameAndThisOptional(
-                                                stringReg, cx, frame.scope);
-                                continue Loop;
-                            case Icode_PROP_AND_THIS:
-                                {
-                                    Object obj = stack[stackTop];
-                                    if (obj == DBL_MRK)
-                                        obj = ScriptRuntime.wrapNumber(sDbl[stackTop]);
-                                    // stringReg: property
-                                    stack[stackTop] =
-                                            ScriptRuntime.getPropAndThis(
-                                                    obj, stringReg, cx, frame.scope);
-                                    continue Loop;
-                                }
-                            case Icode_PROP_AND_THIS_OPTIONAL:
-                                {
-                                    Object obj = stack[stackTop];
-                                    if (obj == DBL_MRK)
-                                        obj = ScriptRuntime.wrapNumber(sDbl[stackTop]);
-                                    // stringReg: property
-                                    stack[stackTop] =
-                                            ScriptRuntime.getPropAndThisOptional(
-                                                    obj, stringReg, cx, frame.scope);
-                                    continue Loop;
-                                }
-                            case Icode_ELEM_AND_THIS:
-                                {
-                                    Object obj = stack[stackTop - 1];
-                                    if (obj == DBL_MRK)
-                                        obj = ScriptRuntime.wrapNumber(sDbl[stackTop - 1]);
-                                    Object id = stack[stackTop];
-                                    if (id == DBL_MRK)
-                                        id = ScriptRuntime.wrapNumber(sDbl[stackTop]);
-                                    stackTop--;
-                                    stack[stackTop] =
-                                            ScriptRuntime.getElemAndThis(obj, id, cx, frame.scope);
-                                    continue Loop;
-                                }
-                            case Icode_ELEM_AND_THIS_OPTIONAL:
-                                {
-                                    Object obj = stack[stackTop - 1];
-                                    if (obj == DBL_MRK)
-                                        obj = ScriptRuntime.wrapNumber(sDbl[stackTop - 1]);
-                                    Object id = stack[stackTop];
-                                    if (id == DBL_MRK)
-                                        id = ScriptRuntime.wrapNumber(sDbl[stackTop]);
-                                    stackTop--;
-                                    stack[stackTop] =
-                                            ScriptRuntime.getElemAndThisOptional(
-                                                    obj, id, cx, frame.scope);
-                                    continue Loop;
-                                }
-                            case Icode_VALUE_AND_THIS:
-                                {
-                                    Object value = stack[stackTop];
-                                    if (value == DBL_MRK)
-                                        value = ScriptRuntime.wrapNumber(sDbl[stackTop]);
-                                    stack[stackTop] = ScriptRuntime.getValueAndThis(value, cx);
-                                    continue Loop;
-                                }
-                            case Icode_VALUE_AND_THIS_OPTIONAL:
-                                {
-                                    Object value = stack[stackTop];
-                                    if (value == DBL_MRK)
-                                        value = ScriptRuntime.wrapNumber(sDbl[stackTop]);
-                                    stack[stackTop] =
-                                            ScriptRuntime.getValueAndThisOptional(value, cx);
-                                    continue Loop;
-                                }
-                            case Icode_CALLSPECIAL:
-                                {
-                                    if (instructionCounting) {
-                                        cx.instructionCount += INVOCATION_COST;
-                                    }
-                                    stackTop =
-                                            doCallSpecial(
-                                                    cx, frame, stack, sDbl, stackTop, iCode,
-                                                    indexReg, false);
-                                    continue Loop;
-                                }
-                            case Icode_CALLSPECIAL_OPTIONAL:
-                                {
-                                    if (instructionCounting) {
-                                        cx.instructionCount += INVOCATION_COST;
-                                    }
-                                    stackTop =
-                                            doCallSpecial(
-                                                    cx, frame, stack, sDbl, stackTop, iCode,
-                                                    indexReg, true);
-                                    continue Loop;
-                                }
-                            case Token.CALL:
-                            case Icode_CALL_ON_SUPER:
-                            case Icode_TAIL_CALL:
-                            case Token.REF_CALL:
-                                {
-                                    var callState =
-                                            doCallByteCode(
-                                                    cx,
-                                                    frame,
-                                                    instructionCounting,
-                                                    op,
-                                                    stackTop,
-                                                    indexReg);
-                                    if (callState instanceof ContinueLoop) {
-                                        var contLoop = (ContinueLoop) callState;
-                                        frame = contLoop.frame;
-                                        stack = frame.stack;
-                                        sDbl = frame.sDbl;
-                                        stackTop = contLoop.stackTop;
-                                        indexReg = contLoop.indexReg;
-                                        continue Loop;
-                                    } else if (callState instanceof StateContinue) {
-                                        frame = ((StateContinue) callState).frame;
-                                        continue StateLoop;
-                                    } else if (callState instanceof NewThrowable) {
-                                        throwable = ((NewThrowable) callState).throwable;
-                                        break withoutExceptions;
-                                    } else {
-                                        Kit.codeBug();
-                                        break;
-                                    }
-                                }
-                            case Token.NEW:
-                                {
-                                    if (instructionCounting) {
-                                        cx.instructionCount += INVOCATION_COST;
-                                    }
-                                    // stack change: function arg0 .. argN -> newResult
-                                    // indexReg: number of arguments
-                                    stackTop -= indexReg;
-
-                                    Object lhs = stack[stackTop];
-                                    if (lhs instanceof InterpretedFunction) {
-                                        InterpretedFunction f = (InterpretedFunction) lhs;
-                                        if (frame.fnOrScript.securityDomain == f.securityDomain) {
-                                            if (cx.getLanguageVersion() >= Context.VERSION_ES6
-                                                    && f.getHomeObject() != null) {
-                                                // Only methods have home objects associated with
-                                                // them
-                                                throw ScriptRuntime.typeErrorById(
-                                                        "msg.not.ctor", f.getFunctionName());
-                                            }
-
-                                            Scriptable newInstance =
-                                                    f.createObject(cx, frame.scope);
-                                            CallFrame calleeFrame =
-                                                    initFrame(
-                                                            cx,
-                                                            frame.scope,
-                                                            newInstance,
-                                                            newInstance,
-                                                            stack,
-                                                            sDbl,
-                                                            stackTop + 1,
-                                                            indexReg,
-                                                            f,
-                                                            frame);
-
-                                            stack[stackTop] = newInstance;
-                                            frame.savedStackTop = stackTop;
-                                            frame.savedCallOp = op;
-                                            frame = calleeFrame;
-                                            continue StateLoop;
-                                        }
-                                    }
-                                    if (!(lhs instanceof Constructable)) {
-                                        if (lhs == DBL_MRK)
-                                            lhs = ScriptRuntime.wrapNumber(sDbl[stackTop]);
-                                        throw ScriptRuntime.notFunctionError(lhs);
-                                    }
-                                    Constructable ctor = (Constructable) lhs;
-
-                                    if (ctor instanceof IdFunctionObject) {
-                                        IdFunctionObject ifun = (IdFunctionObject) ctor;
-                                        if (NativeContinuation.isContinuationConstructor(ifun)) {
-                                            frame.stack[stackTop] =
-                                                    captureContinuation(
-                                                            cx, frame.parentFrame, false);
-                                            continue Loop;
-                                        }
-                                    }
-
-                                    Object[] outArgs =
-                                            getArgsArray(stack, sDbl, stackTop + 1, indexReg);
-                                    stack[stackTop] = ctor.construct(cx, frame.scope, outArgs);
-                                    continue Loop;
-                                }
-                            case Token.TYPEOF:
-                                {
-                                    Object lhs = stack[stackTop];
-                                    if (lhs == DBL_MRK)
-                                        lhs = ScriptRuntime.wrapNumber(sDbl[stackTop]);
-                                    stack[stackTop] = ScriptRuntime.typeof(lhs);
-                                    continue Loop;
-                                }
-                            case Icode_TYPEOFNAME:
-                                stack[++stackTop] =
-                                        ScriptRuntime.typeofName(frame.scope, stringReg);
-                                continue Loop;
-                            case Token.STRING:
-                                stack[++stackTop] = stringReg;
-                                continue Loop;
-                            case Icode_SHORTNUMBER:
-                                ++stackTop;
-                                stack[stackTop] = DBL_MRK;
-                                sDbl[stackTop] = getShort(iCode, frame.pc);
-                                frame.pc += 2;
-                                continue Loop;
-                            case Icode_INTNUMBER:
-                                ++stackTop;
-                                stack[stackTop] = DBL_MRK;
-                                sDbl[stackTop] = getInt(iCode, frame.pc);
-                                frame.pc += 4;
-                                continue Loop;
-                            case Token.NUMBER:
-                                ++stackTop;
-                                stack[stackTop] = DBL_MRK;
-                                sDbl[stackTop] = frame.idata.itsDoubleTable[indexReg];
-                                continue Loop;
-                            case Token.BIGINT:
-                                stack[++stackTop] = bigIntReg;
-                                continue Loop;
-                            case Token.NAME:
-                                stack[++stackTop] = ScriptRuntime.name(cx, frame.scope, stringReg);
-                                continue Loop;
-                            case Icode_NAME_INC_DEC:
-                                stack[++stackTop] =
-                                        ScriptRuntime.nameIncrDecr(
-                                                frame.scope, stringReg, cx, iCode[frame.pc]);
-                                ++frame.pc;
-                                continue Loop;
-                            case Icode_SETCONSTVAR1:
-                                indexReg = iCode[frame.pc++];
-                            // fallthrough
-                            case Token.SETCONSTVAR:
-                                stackTop =
-                                        doSetConstVar(
-                                                frame,
-                                                stack,
-                                                sDbl,
-                                                stackTop,
-                                                vars,
-                                                varDbls,
-                                                varAttributes,
-                                                indexReg);
-                                continue Loop;
-                            case Icode_SETVAR1:
-                                indexReg = iCode[frame.pc++];
-                            // fallthrough
-                            case Token.SETVAR:
-                                stackTop =
-                                        doSetVar(
-                                                frame,
-                                                stack,
-                                                sDbl,
-                                                stackTop,
-                                                vars,
-                                                varDbls,
-                                                varAttributes,
-                                                indexReg);
-                                continue Loop;
-                            case Icode_GETVAR1:
-                                indexReg = iCode[frame.pc++];
-                            // fallthrough
-                            case Token.GETVAR:
-                                stackTop =
-                                        doGetVar(
-                                                frame, stack, sDbl, stackTop, vars, varDbls,
-                                                indexReg);
-                                continue Loop;
-                            case Icode_VAR_INC_DEC:
-                                {
-                                    stackTop =
-                                            doVarIncDec(
-                                                    cx,
-                                                    frame,
-                                                    stack,
-                                                    sDbl,
-                                                    stackTop,
-                                                    vars,
-                                                    varDbls,
-                                                    varAttributes,
-                                                    indexReg);
-                                    continue Loop;
-                                }
-                            case Icode_ZERO:
-                                ++stackTop;
-                                stack[stackTop] = Integer.valueOf(0);
-                                continue Loop;
-                            case Icode_ONE:
-                                ++stackTop;
-                                stack[stackTop] = Integer.valueOf(1);
-                                continue Loop;
-                            case Token.NULL:
-                                stack[++stackTop] = null;
-                                continue Loop;
-                            case Token.THIS:
-                                stack[++stackTop] = frame.thisObj;
-                                continue Loop;
-                            case Token.SUPER:
-                                {
-                                    // See 9.1.1.3.5 GetSuperBase
-
-                                    // If we are referring to "super", then we always have an
-                                    // activation
-                                    // (this is done in IrFactory). The home object is stored as
-                                    // part of the
-                                    // activation frame to propagate it correctly for nested
-                                    // functions.
-                                    Scriptable homeObject = getCurrentFrameHomeObject(frame);
-                                    if (homeObject == null) {
-                                        // This if is specified in the spec, but I cannot imagine
-                                        // how the home object will ever be null since `super` is
-                                        // legal _only_ in method definitions, where we do have a
-                                        // home object!
-                                        stack[++stackTop] = Undefined.instance;
-                                    } else {
-                                        stack[++stackTop] = homeObject.getPrototype();
-                                    }
-                                    continue Loop;
-                                }
-                            case Token.THISFN:
-                                stack[++stackTop] = frame.fnOrScript;
-                                continue Loop;
-                            case Token.FALSE:
-                                stack[++stackTop] = Boolean.FALSE;
-                                continue Loop;
-                            case Token.TRUE:
-                                stack[++stackTop] = Boolean.TRUE;
-                                continue Loop;
-                            case Icode_UNDEF:
-                                stack[++stackTop] = undefined;
-                                continue Loop;
-                            case Token.ENTERWITH:
-                                {
-                                    Object lhs = stack[stackTop];
-                                    if (lhs == DBL_MRK)
-                                        lhs = ScriptRuntime.wrapNumber(sDbl[stackTop]);
-                                    --stackTop;
-                                    frame.scope = ScriptRuntime.enterWith(lhs, cx, frame.scope);
-                                    continue Loop;
-                                }
-                            case Token.LEAVEWITH:
-                                frame.scope = ScriptRuntime.leaveWith(frame.scope);
-                                continue Loop;
-                            case Token.CATCH_SCOPE:
-                                {
-                                    // stack top: exception object
-                                    // stringReg: name of exception variable
-                                    // indexReg: local for exception scope
-                                    --stackTop;
-                                    indexReg += frame.localShift;
-
-                                    boolean afterFirstScope = (frame.idata.itsICode[frame.pc] != 0);
-                                    Throwable caughtException = (Throwable) stack[stackTop + 1];
-                                    Scriptable lastCatchScope;
-                                    if (!afterFirstScope) {
-                                        lastCatchScope = null;
-                                    } else {
-                                        lastCatchScope = (Scriptable) stack[indexReg];
-                                    }
-                                    stack[indexReg] =
-                                            ScriptRuntime.newCatchScope(
-                                                    caughtException,
-                                                    lastCatchScope,
-                                                    stringReg,
-                                                    cx,
-                                                    frame.scope);
-                                    ++frame.pc;
-                                    continue Loop;
-                                }
-                            case Token.ENUM_INIT_KEYS:
-                            case Token.ENUM_INIT_VALUES:
-                            case Token.ENUM_INIT_ARRAY:
-                            case Token.ENUM_INIT_VALUES_IN_ORDER:
-                                {
-                                    Object lhs = stack[stackTop];
-                                    if (lhs == DBL_MRK)
-                                        lhs = ScriptRuntime.wrapNumber(sDbl[stackTop]);
-                                    --stackTop;
-                                    indexReg += frame.localShift;
-                                    int enumType =
-                                            op == Token.ENUM_INIT_KEYS
-                                                    ? ScriptRuntime.ENUMERATE_KEYS
-                                                    : op == Token.ENUM_INIT_VALUES
-                                                            ? ScriptRuntime.ENUMERATE_VALUES
-                                                            : op == Token.ENUM_INIT_VALUES_IN_ORDER
-                                                                    ? ScriptRuntime
-                                                                            .ENUMERATE_VALUES_IN_ORDER
-                                                                    : ScriptRuntime.ENUMERATE_ARRAY;
-                                    stack[indexReg] =
-                                            ScriptRuntime.enumInit(lhs, cx, frame.scope, enumType);
-                                    continue Loop;
-                                }
-                            case Token.ENUM_NEXT:
-                            case Token.ENUM_ID:
-                                {
-                                    indexReg += frame.localShift;
-                                    Object val = stack[indexReg];
-                                    ++stackTop;
-                                    stack[stackTop] =
-                                            (op == Token.ENUM_NEXT)
-                                                    ? ScriptRuntime.enumNext(val, cx)
-                                                    : ScriptRuntime.enumId(val, cx);
-                                    continue Loop;
-                                }
-                            case Token.REF_SPECIAL:
-                                {
-                                    // stringReg: name of special property
-                                    Object obj = stack[stackTop];
-                                    if (obj == DBL_MRK)
-                                        obj = ScriptRuntime.wrapNumber(sDbl[stackTop]);
-                                    stack[stackTop] =
-                                            ScriptRuntime.specialRef(
-                                                    obj, stringReg, cx, frame.scope);
-                                    continue Loop;
-                                }
-                            case Token.REF_MEMBER:
-                                {
-                                    // indexReg: flags
-                                    stackTop = doRefMember(cx, stack, sDbl, stackTop, indexReg);
-                                    continue Loop;
-                                }
-                            case Token.REF_NS_MEMBER:
-                                {
-                                    // indexReg: flags
-                                    stackTop = doRefNsMember(cx, stack, sDbl, stackTop, indexReg);
-                                    continue Loop;
-                                }
-                            case Token.REF_NAME:
-                                {
-                                    // indexReg: flags
-                                    Object name = stack[stackTop];
-                                    if (name == DBL_MRK)
-                                        name = ScriptRuntime.wrapNumber(sDbl[stackTop]);
-                                    stack[stackTop] =
-                                            ScriptRuntime.nameRef(name, cx, frame.scope, indexReg);
-                                    continue Loop;
-                                }
-                            case Token.REF_NS_NAME:
-                                {
-                                    // indexReg: flags
-                                    stackTop =
-                                            doRefNsName(cx, frame, stack, sDbl, stackTop, indexReg);
-                                    continue Loop;
-                                }
-                            case Icode_SCOPE_LOAD:
-                                indexReg += frame.localShift;
-                                frame.scope = (Scriptable) stack[indexReg];
-                                continue Loop;
-                            case Icode_SCOPE_SAVE:
-                                indexReg += frame.localShift;
-                                stack[indexReg] = frame.scope;
-                                continue Loop;
-                            case Icode_CLOSURE_EXPR:
-                                InterpretedFunction fn =
-                                        InterpretedFunction.createFunction(
-                                                cx, frame.scope, frame.fnOrScript, indexReg);
-                                if (fn.idata.itsFunctionType == FunctionNode.ARROW_FUNCTION) {
-                                    Scriptable homeObject = getCurrentFrameHomeObject(frame);
-                                    if (fn.idata.itsNeedsActivation) {
-                                        fn.setHomeObject(homeObject);
-                                    }
-
-                                    stack[++stackTop] =
-                                            new ArrowFunction(
-                                                    cx, frame.scope, fn, frame.thisObj, homeObject);
-                                } else {
-                                    stack[++stackTop] = fn;
-                                }
-                                continue Loop;
-                            case ICode_FN_STORE_HOME_OBJECT:
-                                {
-                                    // Stack contains: [object, keysArray, flagsArray, valuesArray,
-                                    // function]
-                                    InterpretedFunction fun = (InterpretedFunction) stack[stackTop];
-                                    Scriptable homeObject = (Scriptable) stack[stackTop - 2];
-                                    fun.setHomeObject(homeObject);
-                                    continue Loop;
-                                }
-                            case Icode_CLOSURE_STMT:
-                                initFunction(cx, frame.scope, frame.fnOrScript, indexReg);
-                                continue Loop;
-                            case Token.REGEXP:
-                                Object re = frame.idata.itsRegExpLiterals[indexReg];
-                                stack[++stackTop] = ScriptRuntime.wrapRegExp(cx, frame.scope, re);
-                                continue Loop;
-                            case Icode_TEMPLATE_LITERAL_CALLSITE:
-                                Object[] templateLiterals = frame.idata.itsTemplateLiterals;
-                                stack[++stackTop] =
-                                        ScriptRuntime.getTemplateLiteralCallSite(
-                                                cx, frame.scope, templateLiterals, indexReg);
-                                continue Loop;
-                            case Icode_LITERAL_NEW_OBJECT:
-                                {
-                                    stackTop =
-                                            literalNewObject(
-                                                    cx, frame, indexReg, iCode, stackTop, stack);
-                                    continue Loop;
-                                }
-                            case Icode_LITERAL_NEW_ARRAY:
-                                stackTop = literalNewArray(stackTop, stack, indexReg);
-                                continue Loop;
-                            case Icode_LITERAL_SET:
-                                {
-                                    stackTop = literalSet(stack, stackTop, DBL_MRK, sDbl);
-                                    continue Loop;
-                                }
-                            case Icode_LITERAL_GETTER:
-                                {
-                                    stackTop = literalGetter(stack, stackTop);
-                                    continue Loop;
-                                }
-                            case Icode_LITERAL_SETTER:
-                                {
-                                    stackTop = literalSetter(stack, stackTop);
-                                    continue Loop;
-                                }
-                            case Icode_SPREAD:
-                                {
-                                    // stack: [..., NewLiteralStorage, sourceObj]
-                                    Object source = stack[stackTop];
-                                    --stackTop;
-                                    NewLiteralStorage store = (NewLiteralStorage) stack[stackTop];
-
-                                    if (source != null && source != Undefined.instance) {
-                                        Scriptable src =
-                                                ScriptRuntime.toObjectOrNull(
-                                                        cx, source, frame.scope);
-                                        if (src != null) {
-                                            Object[] ids;
-                                            if (src instanceof ScriptableObject) {
-                                                ids = ((ScriptableObject) src).getIds(false, true);
-                                            } else {
-                                                ids = src.getIds();
-                                            }
-                                            for (Object id : ids) {
-                                                boolean enumerable = true;
-                                                if (src instanceof ScriptableObject) {
-                                                    int attrs = 0;
-                                                    if (id instanceof String) {
-                                                        attrs =
-                                                                ((ScriptableObject) src)
-                                                                        .getAttributes((String) id);
-                                                    } else if (id instanceof Integer) {
-                                                        attrs =
-                                                                ((ScriptableObject) src)
-                                                                        .getAttributes((int) id);
-                                                    } else if (id instanceof Symbol) {
-                                                        attrs =
-                                                                ((ScriptableObject) src)
-                                                                        .getAttributes((Symbol) id);
-                                                    }
-                                                    enumerable =
-                                                            (attrs & ScriptableObject.DONTENUM)
-                                                                    == 0;
-                                                }
-                                                if (enumerable) {
-                                                    Object value = null;
-                                                    if (id instanceof String) {
-                                                        value =
-                                                                ScriptableObject.getProperty(
-                                                                        src, (String) id);
-                                                    } else if (id instanceof Integer) {
-                                                        value =
-                                                                ScriptableObject.getProperty(
-                                                                        src, (int) id);
-                                                    } else if (id instanceof Symbol) {
-                                                        value =
-                                                                ScriptableObject.getProperty(
-                                                                        src, (Symbol) id);
-                                                    }
-                                                    store.pushKey(id);
-                                                    store.pushValue(value);
-                                                }
-                                            }
-                                        }
-                                    }
-                                    continue Loop;
-                                }
-                            case Icode_LITERAL_KEY_SET:
-                                {
-                                    stackTop = literalKeySet(stack, stackTop, DBL_MRK, sDbl);
-                                    continue Loop;
-                                }
-                            case Token.OBJECTLIT:
-                                {
-                                    stackTop = objectLit(cx, frame, stack, stackTop);
-                                    continue Loop;
-                                }
-                            case Token.ARRAYLIT:
-                            case Icode_SPARE_ARRAYLIT:
-                                {
-                                    arrayLit(cx, frame, stack, stackTop, op, indexReg);
-                                    continue Loop;
-                                }
-                            case Icode_ENTERDQ:
-                                {
-                                    Object lhs = stack[stackTop];
-                                    if (lhs == DBL_MRK)
-                                        lhs = ScriptRuntime.wrapNumber(sDbl[stackTop]);
-                                    --stackTop;
-                                    frame.scope = ScriptRuntime.enterDotQuery(lhs, frame.scope);
-                                    continue Loop;
-                                }
-                            case Icode_LEAVEDQ:
-                                {
-                                    boolean valBln = stack_boolean(frame, stackTop);
-                                    Object x = ScriptRuntime.updateDotQuery(valBln, frame.scope);
-                                    if (x != null) {
-                                        stack[stackTop] = x;
-                                        frame.scope = ScriptRuntime.leaveDotQuery(frame.scope);
-                                        frame.pc += 2;
-                                        continue Loop;
-                                    }
-                                    // reset stack and PC to code after ENTERDQ
-                                    --stackTop;
-                                    break jumplessRun;
-                                }
-                            case Token.DEFAULTNAMESPACE:
-                                {
-                                    Object value = stack[stackTop];
-                                    if (value == DBL_MRK)
-                                        value = ScriptRuntime.wrapNumber(sDbl[stackTop]);
-                                    stack[stackTop] = ScriptRuntime.setDefaultNamespace(value, cx);
-                                    continue Loop;
-                                }
-                            case Token.ESCXMLATTR:
-                                {
-                                    Object value = stack[stackTop];
-                                    if (value != DBL_MRK) {
-                                        stack[stackTop] =
-                                                ScriptRuntime.escapeAttributeValue(value, cx);
-                                    }
-                                    continue Loop;
-                                }
-                            case Token.ESCXMLTEXT:
-                                {
-                                    Object value = stack[stackTop];
-                                    if (value != DBL_MRK) {
-                                        stack[stackTop] = ScriptRuntime.escapeTextValue(value, cx);
-                                    }
-                                    continue Loop;
-                                }
-                            case Icode_DEBUGGER:
-                                if (frame.debuggerFrame != null) {
-                                    frame.debuggerFrame.onDebuggerStatement(cx);
-                                }
-                                continue Loop;
-                            case Icode_LINE:
-                                frame.pcSourceLineStart = frame.pc;
-                                if (frame.debuggerFrame != null) {
-                                    int line = getIndex(iCode, frame.pc);
-                                    frame.debuggerFrame.onLineChange(cx, line);
-                                }
-                                frame.pc += 2;
-                                continue Loop;
-                            case Icode_REG_IND_C0:
-                                indexReg = 0;
-                                continue Loop;
-                            case Icode_REG_IND_C1:
-                                indexReg = 1;
-                                continue Loop;
-                            case Icode_REG_IND_C2:
-                                indexReg = 2;
-                                continue Loop;
-                            case Icode_REG_IND_C3:
-                                indexReg = 3;
-                                continue Loop;
-                            case Icode_REG_IND_C4:
-                                indexReg = 4;
-                                continue Loop;
-                            case Icode_REG_IND_C5:
-                                indexReg = 5;
-                                continue Loop;
-                            case Icode_REG_IND1:
-                                indexReg = 0xFF & iCode[frame.pc];
-                                ++frame.pc;
-                                continue Loop;
-                            case Icode_REG_IND2:
-                                indexReg = getIndex(iCode, frame.pc);
-                                frame.pc += 2;
-                                continue Loop;
-                            case Icode_REG_IND4:
-                                indexReg = getInt(iCode, frame.pc);
-                                frame.pc += 4;
-                                continue Loop;
-                            case Icode_REG_STR_C0:
-                                stringReg = strings[0];
-                                continue Loop;
-                            case Icode_REG_STR_C1:
-                                stringReg = strings[1];
-                                continue Loop;
-                            case Icode_REG_STR_C2:
-                                stringReg = strings[2];
-                                continue Loop;
-                            case Icode_REG_STR_C3:
-                                stringReg = strings[3];
-                                continue Loop;
-                            case Icode_REG_STR1:
-                                stringReg = strings[0xFF & iCode[frame.pc]];
-                                ++frame.pc;
-                                continue Loop;
-                            case Icode_REG_STR2:
-                                stringReg = strings[getIndex(iCode, frame.pc)];
-                                frame.pc += 2;
-                                continue Loop;
-                            case Icode_REG_STR4:
-                                stringReg = strings[getInt(iCode, frame.pc)];
-                                frame.pc += 4;
-                                continue Loop;
-                            case Icode_REG_BIGINT_C0:
-                                bigIntReg = bigInts[0];
-                                continue Loop;
-                            case Icode_REG_BIGINT_C1:
-                                bigIntReg = bigInts[1];
-                                continue Loop;
-                            case Icode_REG_BIGINT_C2:
-                                bigIntReg = bigInts[2];
-                                continue Loop;
-                            case Icode_REG_BIGINT_C3:
-                                bigIntReg = bigInts[3];
-                                continue Loop;
-                            case Icode_REG_BIGINT1:
-                                bigIntReg = bigInts[0xFF & iCode[frame.pc]];
-                                ++frame.pc;
-                                continue Loop;
-                            case Icode_REG_BIGINT2:
-                                bigIntReg = bigInts[getIndex(iCode, frame.pc)];
-                                frame.pc += 2;
-                                continue Loop;
-                            case Icode_REG_BIGINT4:
-                                bigIntReg = bigInts[getInt(iCode, frame.pc)];
-                                frame.pc += 4;
-                                continue Loop;
-                            default:
-                                dumpICode(frame.idata);
-                                throw new RuntimeException(
-                                        "Unknown icode : " + op + " @ pc : " + (frame.pc - 1));
-                        } // end of interpreter switch
-                    } // end of jumplessRun label block
-
-                    // This should be reachable only for jump implementation
-                    // when pc points to encoded target offset
-                    if (instructionCounting) {
-                        addInstructionCount(cx, frame, 2);
-                    }
-                    int offset = getShort(iCode, frame.pc);
-                    if (offset != 0) {
-                        // -1 accounts for pc pointing to jump opcode + 1
-                        frame.pc += offset - 1;
-=======
                 Withoutexceptions:
                 try {
 
@@ -2859,7 +1594,6 @@
                                         cx, throwable, frame, indexReg, instructionCounting);
                         throwable = frame.throwable;
                         frame.throwable = null;
->>>>>>> 1e1f9c47
                     } else {
                         if (generatorState == null && frame.frozen) Kit.codeBug();
                     }
@@ -3052,7 +1786,6 @@
         }
     }
 
-<<<<<<< HEAD
     private static int literalNewObject(
             Context cx, CallFrame frame, int indexReg, byte[] iCode, int stackTop, Object[] stack) {
         // indexReg: index of constant with the keys
@@ -3144,12 +1877,9 @@
                 ScriptRuntime.newArrayLiteral(store.getValues(), skipIndexces, cx, frame.scope);
     }
 
-    private static NewState doCallByteCode(
-=======
     private static final Object DBL_MRK = DOUBLE_MARK;
 
     private static InterpreterResult interpretFunction(
->>>>>>> 1e1f9c47
             Context cx,
             CallFrame frame,
             Object tble,
@@ -5471,8 +4201,73 @@
             // Stack contains: [object, keysArray, flagsArray, valuesArray,
             // function]
             InterpretedFunction fun = (InterpretedFunction) frame.stack[state.stackTop];
-            Scriptable homeObject = (Scriptable) frame.stack[state.stackTop - 4];
+            Scriptable homeObject = (Scriptable) frame.stack[state.stackTop - 2];
             fun.setHomeObject(homeObject);
+            return null;
+        }
+    }
+
+    private static class DoSpread extends InstructionClass {
+        @Override
+        NewState execute(Context cx, CallFrame frame, InterpreterState state, int op) {
+            // stack: [..., NewLiteralStorage, sourceObj]
+            Object source = frame.stack[state.stackTop];
+            --state.stackTop;
+            NewLiteralStorage store = (NewLiteralStorage) frame.stack[state.stackTop];
+
+            if (source != null && source != Undefined.instance) {
+                Scriptable src =
+                        ScriptRuntime.toObjectOrNull(
+                                cx, source, frame.scope);
+                if (src != null) {
+                    Object[] ids;
+                    if (src instanceof ScriptableObject) {
+                        ids = ((ScriptableObject) src).getIds(false, true);
+                    } else {
+                        ids = src.getIds();
+                    }
+                    for (Object id : ids) {
+                        boolean enumerable = true;
+                        if (src instanceof ScriptableObject) {
+                            int attrs = 0;
+                            if (id instanceof String) {
+                                attrs =
+                                        ((ScriptableObject) src)
+                                                .getAttributes((String) id);
+                            } else if (id instanceof Integer) {
+                                attrs =
+                                        ((ScriptableObject) src)
+                                                .getAttributes((int) id);
+                            } else if (id instanceof Symbol) {
+                                attrs =
+                                        ((ScriptableObject) src)
+                                                .getAttributes((Symbol) id);
+                            }
+                            enumerable =
+                                    (attrs & ScriptableObject.DONTENUM)
+                                            == 0;
+                        }
+                        if (enumerable) {
+                            Object value = null;
+                            if (id instanceof String) {
+                                value =
+                                        ScriptableObject.getProperty(
+                                                src, (String) id);
+                            } else if (id instanceof Integer) {
+                                value =
+                                        ScriptableObject.getProperty(
+                                                src, (int) id);
+                            } else if (id instanceof Symbol) {
+                                value =
+                                        ScriptableObject.getProperty(
+                                                src, (Symbol) id);
+                            }
+                            store.pushKey(id);
+                            store.pushValue(value);
+                        }
+                    }
+                }
+            }
             return null;
         }
     }
@@ -5509,25 +4304,34 @@
         @Override
         NewState execute(Context cx, CallFrame frame, InterpreterState state, int op) {
             // indexReg: index of constant with the keys
-            Object[] ids = (Object[]) frame.idata.literalIds[state.indexReg];
-            boolean copyArray = frame.idata.itsICode[frame.pc] != 0;
-            ++frame.pc;
-            frame.stack[++state.stackTop] = cx.newObject(frame.scope);
-            frame.stack[++state.stackTop] = copyArray ? Arrays.copyOf(ids, ids.length) : ids;
-            frame.stack[++state.stackTop] = new int[ids.length];
-            frame.stack[++state.stackTop] = new Object[ids.length];
-            frame.sDbl[state.stackTop] = 0;
-            return null;
-        }
-    }
-
-    private static class DoNewArrayLit extends InstructionClass {
+            // indexReg > 0, create arrays
+            // indexReg: -1, no key (eg: spread)
+            if (state.indexReg <= 0) {
+                ++frame.pc;
+                ++state.stackTop;
+                frame.stack[state.stackTop] = cx.newObject(frame.scope);
+                ++state.stackTop;
+                frame.stack[state.stackTop] = new NewLiteralStorage(-state.indexReg, true);
+            } else {
+                Object[] ids = (Object[]) frame.idata.literalIds[state.indexReg];
+                boolean copyArray = frame.idata.itsICode[frame.pc] != 0;
+                ++frame.pc;
+                ++state.stackTop;
+                frame.stack[state.stackTop] = cx.newObject(frame.scope);
+                ++state.stackTop;
+                frame.stack[state.stackTop] =
+                        new NewLiteralStorage(copyArray ? Arrays.copyOf(ids, ids.length) : ids);
+            }
+
+            return null;
+        }
+    }
+
+    private static class DoLiteralNewArray extends InstructionClass {
         @Override
         NewState execute(Context cx, CallFrame frame, InterpreterState state, int op) {
             // indexReg: number of values in the literal
-            frame.stack[++state.stackTop] = new int[state.indexReg];
-            frame.stack[++state.stackTop] = new Object[state.indexReg];
-            frame.sDbl[state.stackTop] = 0;
+            frame.stack[++state.stackTop] = new NewLiteralStorage(state.indexReg, false);
             return null;
         }
     }
@@ -5536,10 +4340,10 @@
         @Override
         NewState execute(Context cx, CallFrame frame, InterpreterState state, int op) {
             Object value = frame.stack[state.stackTop];
-            if (value == DOUBLE_MARK) value = ScriptRuntime.wrapNumber(frame.sDbl[state.stackTop]);
-            int i = (int) frame.sDbl[--state.stackTop];
-            ((Object[]) frame.stack[state.stackTop])[i] = value;
-            frame.sDbl[state.stackTop] = i + 1;
+            if (value == DBL_MRK) value = ScriptRuntime.wrapNumber(frame.sDbl[state.stackTop]);
+            --state.stackTop;
+            var store = (NewLiteralStorage) frame.stack[state.stackTop];
+            store.pushValue(value);
             return null;
         }
     }
@@ -5548,10 +4352,9 @@
         @Override
         NewState execute(Context cs, CallFrame frame, InterpreterState state, int op) {
             Object value = frame.stack[state.stackTop];
-            int i = (int) frame.sDbl[--state.stackTop];
-            ((Object[]) frame.stack[state.stackTop])[i] = value;
-            ((int[]) frame.stack[--state.stackTop])[i] = -1;
-            frame.sDbl[++state.stackTop] = i + 1;
+            --state.stackTop;
+            var store = (NewLiteralStorage) frame.stack[state.stackTop];
+            store.pushGetter(value);
             return null;
         }
     }
@@ -5560,10 +4363,9 @@
         @Override
         NewState execute(Context cx, CallFrame frame, InterpreterState state, int op) {
             Object value = frame.stack[state.stackTop];
-            int i = (int) frame.sDbl[--state.stackTop];
-            ((Object[]) frame.stack[state.stackTop])[i] = value;
-            ((int[]) frame.stack[--state.stackTop])[i] = 1;
-            frame.sDbl[++state.stackTop] = i + 1;
+            --state.stackTop;
+            var store = (NewLiteralStorage) frame.stack[state.stackTop];
+            store.pushSetter(value);
             return null;
         }
     }
@@ -5572,10 +4374,10 @@
         @Override
         NewState execute(Context cx, CallFrame frame, InterpreterState state, int op) {
             Object key = frame.stack[state.stackTop];
-            if (key == DOUBLE_MARK) key = ScriptRuntime.wrapNumber(frame.sDbl[state.stackTop]);
-            Object[] ids = (Object[]) frame.stack[state.stackTop - 3];
-            int i = (int) frame.sDbl[--state.stackTop];
-            ids[i] = key;
+            if (key == DBL_MRK) key = ScriptRuntime.wrapNumber(frame.sDbl[state.stackTop]);
+            --state.stackTop;
+            var store = (NewLiteralStorage) frame.stack[state.stackTop];
+            store.pushKey(key);
             return null;
         }
     }
@@ -5583,11 +4385,16 @@
     private static class DoObjectLit extends InstructionClass {
         @Override
         NewState execute(Context cx, CallFrame frame, InterpreterState state, int op) {
-            Object[] values = (Object[]) frame.stack[state.stackTop];
-            int[] getterSetters = (int[]) frame.stack[--state.stackTop];
-            Object[] keys = (Object[]) frame.stack[--state.stackTop];
-            Scriptable object = (Scriptable) frame.stack[--state.stackTop];
-            ScriptRuntime.fillObjectLiteral(object, keys, values, getterSetters, cx, frame.scope);
+            var store = (NewLiteralStorage) frame.stack[state.stackTop];
+            --state.stackTop;
+            Scriptable object = (Scriptable) frame.stack[state.stackTop];
+            ScriptRuntime.fillObjectLiteral(
+                    object,
+                    store.getKeys(),
+                    store.getValues(),
+                    store.getGetterSetters(),
+                    cx,
+                    frame.scope);
             return null;
         }
     }
@@ -5595,16 +4402,13 @@
     private static class DoArrayLiteral extends InstructionClass {
         @Override
         NewState execute(Context cx, CallFrame frame, InterpreterState state, int op) {
-            Object[] data = (Object[]) frame.stack[state.stackTop--];
-            Object val;
-
+            var store = (NewLiteralStorage) frame.stack[state.stackTop];
             int[] skipIndexces = null;
             if (op == Icode_SPARE_ARRAYLIT) {
                 skipIndexces = (int[]) frame.idata.literalIds[state.indexReg];
             }
-            val = ScriptRuntime.newArrayLiteral(data, skipIndexces, cx, frame.scope);
-
-            frame.stack[state.stackTop] = val;
+            frame.stack[state.stackTop] =
+                    ScriptRuntime.newArrayLiteral(store.getValues(), skipIndexces, cx, frame.scope);
             return null;
         }
     }

#
# Default JavaScript messages file.
#
# This Source Code Form is subject to the terms of the Mozilla Public
# License, v. 2.0. If a copy of the MPL was not distributed with this
# file, You can obtain one at http://mozilla.org/MPL/2.0/.

# This is replaced during jar assembly from property string
# and should not be translated
implementation.version = @IMPLEMENTATION.VERSION@

#
# To add JavaScript error messages for a particular locale, create a
# new Messages_[locale].properties file, where [locale] is the Java
# string abbreviation for that locale.  For example, JavaScript
# messages for the Polish locale should be located in
# Messages_pl.properties, and messages for the Italian Swiss locale
# should be located in Messages_it_CH.properties.  Message properties
# files should be accessible through the classpath under
# org.mozilla.javascript.resources
#
# See:
# java.util.ResourceBundle
# java.text.MessageFormat
#

# SomeJavaClassWhereUsed

params.omit.non.js.object.warning = true

msg.non.js.object.warning =\
    RHINO USAGE WARNING: Missed Context.javaToJS() conversion: Rhino runtime detected object "{0}" of class "{1}" where it expected String, Number, Boolean or Scriptable instance. Please check your code for missing Context.javaToJS() call.

# Codegen
msg.dup.parms =\
    Duplicate parameter name "{0}".

msg.too.big.jump =\
    Program too complex: too big jump offset.

msg.too.big.index =\
    Program too complex: internal index exceeds 64K limit.

msg.while.compiling.fn =\
    Encountered code generation error while compiling function "{0}": {1}

msg.while.compiling.script =\
    Encountered code generation error while compiling script: {0}

# Context
msg.ctor.not.found =\
    Constructor for "{0}" not found.

msg.not.ctor =\
    "{0}" is not a constructor.

# FunctionObject
msg.varargs.ctor =\
    Method or constructor "{0}" must be static with the signature \
    "(Context cx, Object[] args, Function ctorObj, boolean inNewExpr)" \
    to define a variable arguments constructor.

msg.varargs.fun =\
    Method "{0}" must be static with the signature \
    "(Context cx, Scriptable thisObj, Object[] args, Function funObj)" \
    to define a variable arguments function.

msg.incompat.call =\
    Method "{0}" called on incompatible object.

msg.incompat.call.details =\
    Method "{0}" called on incompatible object ({1} is not an instance of {2}).

msg.bad.parms =\
    Unsupported parameter type "{0}" in method "{1}".

msg.bad.method.return =\
    Unsupported return type "{0}" in method "{1}".

msg.bad.ctor.return =\
    Construction of objects of type "{0}" is not supported.

msg.no.overload =\
    Method "{0}" occurs multiple times in class "{1}".

msg.method.not.found =\
    Method "{0}" not found in "{1}".

msg.method.missing.parameter =\
    {0}: At least {1} arguments required, but only {2} passed

# IRFactory

msg.bad.for.in.lhs =\
    Invalid left-hand side of for..in loop.

msg.mult.index =\
    Only one variable allowed in for..in loop.

msg.bad.for.in.destruct =\
    Left hand side of for..in loop must be an array of length 2 to accept \
    key/value pair.

msg.bad.computed.property.in.destruct =\
    Unsupported computed property in destructuring.
    
msg.cant.convert =\
    Can''t convert to type "{0}".

msg.bad.assign.left =\
    Invalid assignment left-hand side.

msg.bad.decr =\
    Invalid decrement operand.

msg.bad.incr =\
    Invalid increment operand.

msg.bad.yield =\
    yield must be in a function.

msg.yield.parenthesized =\
    yield expression must be parenthesized.

# NativeGlobal
msg.cant.call.indirect =\
    Function "{0}" must be called directly, and not by way of a \
    function of another name.

msg.eval.nonstring =\
    Calling eval() with anything other than a primitive string value will \
    simply return the value. Is this what you intended?

msg.eval.nonstring.strict =\
    Calling eval() with anything other than a primitive string value is not \
    allowed in strict mode.

msg.bad.destruct.op =\
    Invalid destructuring assignment operator

# NativeCall
msg.only.from.new =\
    "Constructor {0}" may only be invoked from a "new" expression.

msg.deprec.ctor =\
    The "{0}" constructor is deprecated.

# NativeFunction
msg.no.function.ref.found =\
    no source found to decompile function reference {0}

msg.arg.isnt.array =\
    second argument to Function.prototype.apply must be an array

# NativeGlobal
msg.bad.esc.mask =\
    invalid string escape mask

# NativeJavaClass
msg.cant.instantiate =\
    error instantiating ({0}): class {1} is interface or abstract

msg.bad.ctor.sig =\
    Found constructor with wrong signature: \
    {0} calling {1} with signature {2}

msg.not.java.obj =\
    Expected argument to getClass() to be a Java object.

msg.no.java.ctor =\
    Java constructor for "{0}" with arguments "{1}" not found.

# NativeJavaMethod
msg.method.ambiguous =\
    The choice of Java method {0}.{1} matching JavaScript argument types ({2}) is ambiguous; \
    candidate methods are: {3}

msg.constructor.ambiguous =\
    The choice of Java constructor {0} matching JavaScript argument types ({1}) is ambiguous; \
    candidate constructors are: {2}

# NativeJavaObject
msg.conversion.not.allowed =\
    Cannot convert {0} to {1}

msg.no.empty.interface.conversion =\
    Cannot convert function to interface {0} with no methods

msg.no.function.interface.conversion =\
    Cannot convert function to interface {0} since it contains methods with \
    different names

msg.undefined.function.interface =\
    Property "{0}" is not defined in interface adapter

msg.not.function.interface =\
    Property "{0}" is not a function in interface adapter

# NativeJavaPackage
msg.not.classloader =\
    Constructor for "Packages" expects argument of type java.lang.Classloader

# NativeRegExp
msg.bad.quant =\
    Invalid quantifier {0}

msg.overlarge.backref =\
    Overly large back reference {0}

msg.overlarge.min =\
    Overly large minimum {0}

msg.overlarge.max =\
    Overly large maximum {0}

msg.zero.quant =\
    Zero quantifier {0}

msg.max.lt.min =\
    Invalid regular expression: The quantifier maximum ''{0}'' is less than the minimum ''{1}''.

msg.unterm.quant =\
    Unterminated quantifier {0}

msg.unterm.paren =\
    Unterminated parenthetical {0}

msg.unterm.class =\
    Unterminated character class {0}

msg.bad.range =\
    Invalid range in character class.

msg.trail.backslash =\
    Trailing \\ in regular expression.

msg.re.unmatched.right.paren =\
    unmatched ) in regular expression.

msg.no.regexp =\
    Regular expressions are not available.

msg.bad.backref =\
    back-reference exceeds number of capturing parentheses.

msg.bad.regexp.compile =\
    Only one argument may be specified if the first argument to \
    RegExp.prototype.compile is a RegExp object.

msg.arg.not.object =\
    Expected argument of type object, but instead had type {0}

# NativeDate
msg.invalid.date =\
    Date is invalid.

msg.toisostring.must.return.primitive =\
    toISOString must return a primitive value, but instead returned "{0}"

# NativeJSON
msg.json.cant.serialize =\
    Do not know how to serialize a {0}

# Parser
msg.got.syntax.errors = \
    Compilation produced {0} syntax errors.

msg.var.redecl =\
    redeclaration of var {0}.

msg.const.redecl =\
<<<<<<< HEAD
    TypeError: redeclaration of const {0}.
=======
    redeclaration of const {0}.
>>>>>>> cc302b4f

msg.let.redecl =\
    redeclaration of variable {0}.

msg.parm.redecl =\
    redeclaration of formal parameter {0}.

msg.fn.redecl =\
    redeclaration of function {0}.

msg.let.decl.not.in.block =\
    let declaration not directly within block

msg.bad.object.init =\
    invalid object initializer

# NodeTransformer
msg.dup.label =\
    duplicated label

msg.undef.label =\
    undefined label

msg.bad.break =\
    unlabelled break must be inside loop or switch

msg.continue.outside =\
    continue must be inside loop

msg.continue.nonloop =\
    continue can only use labeles of iteration statements

msg.bad.throw.eol =\
    Line terminator is not allowed between the throw keyword and throw \
    expression.

msg.no.paren.parms =\
    missing ( before function parameters.

msg.no.parm =\
    missing formal parameter

msg.no.paren.after.parms =\
    missing ) after formal parameters

msg.parm.after.rest =\
    parameter after rest parameter

msg.no.brace.body =\
    missing '{' before function body

msg.no.brace.after.body =\
    missing } after function body

msg.no.paren.cond =\
    missing ( before condition

msg.no.paren.after.cond =\
    missing ) after condition

msg.no.semi.stmt =\
    missing ; before statement

msg.missing.semi =\
    missing ; after statement

msg.no.name.after.dot =\
    missing name after . operator

msg.no.name.after.coloncolon =\
    missing name after :: operator

msg.no.name.after.dotdot =\
    missing name after .. operator

msg.no.name.after.xmlAttr =\
    missing name after .@

msg.no.bracket.index =\
    missing ] in index expression

msg.no.paren.switch =\
    missing ( before switch expression

msg.no.paren.after.switch =\
    missing ) after switch expression

msg.no.brace.switch =\
    missing '{' before switch body

msg.bad.switch =\
    invalid switch statement

msg.no.colon.case =\
    missing : after case expression

msg.double.switch.default =\
    double default label in the switch statement

msg.no.while.do =\
    missing while after do-loop body

msg.no.paren.for =\
    missing ( after for

msg.no.semi.for =\
    missing ; after for-loop initializer

msg.no.semi.for.cond =\
    missing ; after for-loop condition

msg.in.after.for.name =\
    missing in after for

msg.no.paren.for.ctrl =\
    missing ) after for-loop control

msg.no.paren.with =\
    missing ( before with-statement object

msg.no.paren.after.with =\
    missing ) after with-statement object

msg.no.with.strict =\
    with statements not allowed in strict mode

msg.no.paren.after.let =\
    missing ( after let

msg.no.paren.let =\
    missing ) after variable list

msg.no.curly.let =\
    missing } after let statement

msg.bad.return =\
    invalid return

msg.no.brace.block =\
    missing } in compound statement

msg.bad.label =\
    invalid label

msg.bad.var =\
    missing variable name

msg.bad.var.init =\
    invalid variable initialization

msg.no.colon.cond =\
    missing : in conditional expression

msg.no.paren.arg =\
    missing ) after argument list

msg.no.bracket.arg =\
    missing ] after element list

msg.bad.prop =\
    invalid property id

msg.no.colon.prop =\
    missing : after property id

msg.no.brace.prop =\
    missing } after property list

msg.no.paren =\
    missing ) in parenthetical

msg.reserved.id =\
    identifier is a reserved word: {0}

msg.no.paren.catch =\
    missing ( before catch-block condition

msg.bad.catchcond =\
    invalid catch block condition

msg.catch.unreachable =\
    any catch clauses following an unqualified catch are unreachable

msg.no.brace.try =\
    missing '{' before try block

msg.no.brace.catchblock =\
    missing '{' before catch-block body

msg.try.no.catchfinally =\
    ''try'' without ''catch'' or ''finally''

msg.no.return.value =\
  function {0} does not always return a value

msg.anon.no.return.value =\
  anonymous function does not always return a value

msg.return.inconsistent =\
  return statement is inconsistent with previous usage

msg.generator.returns =\
  generator function {0} returns a value

msg.anon.generator.returns =\
  anonymous generator function returns a value

msg.syntax =\
    syntax error

msg.unexpected.eof =\
    Unexpected end of file

msg.XML.bad.form =\
    illegally formed XML syntax

msg.XML.not.available =\
    XML runtime not available

msg.too.deep.parser.recursion =\
    Too deep recursion while parsing

msg.too.many.constructor.args =\
    Too many constructor arguments

msg.too.many.function.args =\
    Too many function arguments

msg.no.side.effects =\
    Code has no side effects

msg.extra.trailing.semi =\
    Extraneous trailing semicolon

msg.extra.trailing.comma =\
    Trailing comma is not legal in an ECMA-262 object initializer

msg.trailing.array.comma =\
    Trailing comma in array literal has different cross-browser behavior

msg.equal.as.assign =\
    Test for equality (==) mistyped as assignment (=)?

msg.var.hides.arg =\
    Variable {0} hides argument

msg.destruct.assign.no.init =\
    Missing = in destructuring declaration

msg.destruct.default.vals =\
    Default values in destructuring declarations are not supported

msg.no.old.octal.strict =\
    Old octal numbers prohibited in strict mode.

msg.no.old.octal.bigint =\
    Old octal numbers prohibited in BigInt.

msg.dup.obj.lit.prop.strict =\
    Property "{0}" already defined in this object literal.

msg.dup.param.strict =\
    Parameter "{0}" already declared in this function.

msg.bad.id.strict =\
    "{0}" is not a valid identifier for this use in strict mode.

msg.no.unary.expr.on.left.exp =\
    "{0}" is not allowed on the left-hand side of "**".

# ScriptRuntime

# is there a better message for this?
# it's currently only used as a poison pill for caller, caller and arguments properties
msg.op.not.allowed =\
    This operation is not allowed.

msg.no.properties =\
    {0} has no properties.

msg.invalid.iterator =\
    Invalid iterator value

msg.iterator.primitive =\
    __iterator__ returned a primitive value

msg.not.iterable = \
    {0} is not iterable

msg.invalid.for.each = \
    invalid for each loop

msg.assn.create.strict =\
    Assignment to undeclared variable {0}

msg.ref.undefined.prop =\
    Reference to undefined property "{0}"

msg.prop.not.found =\
    Property {0} not found.

msg.set.prop.no.setter =\
    Cannot set property {0} that has only a getter to value ''{1}''.

msg.invalid.type =\
    Invalid JavaScript value of type {0}

msg.primitive.expected =\
    Primitive type expected (had {0} instead)

msg.namespace.expected =\
    Namespace object expected to left of :: (found {0} instead)

msg.null.to.object =\
    Cannot convert null to an object.

msg.undef.to.object =\
    Cannot convert undefined to an object.

msg.cant.convert.to.bigint =\
    Cannot convert {0} to an BigInt.

msg.cant.convert.to.bigint.isnt.integer =\
    Cannot convert {0} to an BigInt. It isn\'t an integer.

msg.bigint.bad.form =\
    illegally formed BigInt syntax

msg.cyclic.value =\
    Cyclic {0} value not allowed.

msg.is.not.defined =\
    "{0}" is not defined.

msg.undef.prop.read =\
    Cannot read property "{1}" from {0}

msg.undef.prop.write =\
    Cannot set property "{1}" of {0} to "{2}"

msg.undef.prop.delete =\
    Cannot delete property "{1}" of {0}

msg.undef.method.call =\
    Cannot call method "{1}" of {0}

msg.undef.with =\
    Cannot apply "with" to {0}

msg.isnt.function =\
    {0} is not a function, it is {1}.

msg.isnt.function.in =\
    Cannot call property {0} in object {1}. It is not a function, it is "{2}".

msg.function.not.found =\
    Cannot find function {0}.

msg.function.not.found.in =\
    Cannot find function {0} in object {1}.

msg.isnt.xml.object =\
    {0} is not an xml object.

msg.no.ref.to.get =\
    {0} is not a reference to read reference value.

msg.no.ref.to.set =\
    {0} is not a reference to set reference value to {1}.

msg.no.ref.from.function =\
    Function {0} can not be used as the left-hand side of assignment \
    or as an operand of ++ or -- operator.

msg.bad.default.value =\
    Object''s getDefaultValue() method returned an object.

msg.instanceof.not.object = \
    Can''t use ''instanceof'' on a non-object.

msg.instanceof.bad.prototype = \
    ''prototype'' property of {0} is not an object.

msg.in.not.object = \
    Can''t use ''in'' on a non-object.

msg.bad.radix = \
    illegal radix {0}.

msg.division.zero = \
    Division by zero.

msg.bigint.negative.exponent = \
    BigInt negative exponent.

msg.bigint.out.of.range.arithmetic = \
    BigInt is too large.

# ScriptableObject
msg.default.value =\
    Cannot find default value for object.

msg.zero.arg.ctor =\
    Cannot load class "{0}" which has no zero-parameter constructor.

duplicate.defineClass.name =\
    Invalid method "{0}": name "{1}" is already in use.

msg.ctor.multiple.parms =\
    Can''t define constructor or class {0} since more than one \
    constructor has multiple parameters.

msg.extend.scriptable =\
    {0} must extend ScriptableObject in order to define property {1}.

msg.bad.getter.parms =\
    In order to define a property, getter {0} must have zero parameters \
    or a single ScriptableObject parameter.

msg.obj.getter.parms =\
    Expected static or delegated getter {0} to take a ScriptableObject parameter.

msg.getter.static =\
    Getter and setter must both be static or neither be static.

msg.setter.return =\
    Setter must have void return type: {0}

msg.setter2.parms =\
    Two-parameter setter must take a ScriptableObject as its first parameter.

msg.setter1.parms =\
    Expected single parameter setter for {0}

msg.setter2.expected =\
    Expected static or delegated setter {0} to take two parameters.

msg.setter.parms =\
    Expected either one or two parameters for setter.

msg.setter.bad.type =\
    Unsupported parameter type "{0}" in setter "{1}".

msg.add.sealed =\
    Cannot add a property to a sealed object: {0}.

msg.remove.sealed =\
    Cannot remove a property from a sealed object: {0}.

msg.modify.sealed =\
    Cannot modify a property of a sealed object: {0}.

msg.modify.readonly =\
    Cannot modify readonly property: {0}.

msg.both.data.and.accessor.desc =\
    Cannot be both a data and an accessor descriptor.

msg.change.configurable.false.to.true =\
    Cannot change the configurable attribute of "{0}" from false to true.

msg.change.enumerable.with.configurable.false =\
    Cannot change the enumerable attribute of "{0}" because configurable is false.

msg.change.writable.false.to.true.with.configurable.false =\
    Cannot change the writable attribute of "{0}" from false to true because configurable is false.

msg.change.value.with.writable.false =\
    Cannot change the value of attribute "{0}" because writable is false.

msg.change.getter.with.configurable.false =\
    Cannot change the get attribute of "{0}" because configurable is false.

msg.change.setter.with.configurable.false =\
    Cannot change the set attribute of "{0}" because configurable is false.

msg.change.property.data.to.accessor.with.configurable.false =\
    Cannot change "{0}" from a data property to an accessor property because configurable is false.

msg.change.property.accessor.to.data.with.configurable.false =\
    Cannot change "{0}" from an accessor property to a data property because configurable is false.

msg.not.extensible =\
    Cannot add properties to this object because extensible is false.

msg.delete.property.with.configurable.false =\
    Cannot delete "{0}" property because configurable is false.

# TokenStream
msg.missing.exponent =\
    missing exponent

msg.caught.nfe =\
    number format error

msg.unterminated.string.lit =\
    unterminated string literal

msg.unterminated.comment =\
    unterminated comment

msg.unterminated.re.lit =\
    unterminated regular expression literal

msg.invalid.re.flag =\
    invalid flag ''{0}'' after regular expression

msg.no.re.input.for =\
    no input for {0}

msg.illegal.character =\
    illegal character: {0}

msg.invalid.escape =\
    invalid Unicode escape sequence

msg.bad.namespace =\
    not a valid default namespace statement. \
    Syntax is: default xml namespace = EXPRESSION;

# TokensStream warnings
msg.bad.octal.literal =\
    illegal octal literal digit {0}; interpreting it as a decimal digit

msg.reserved.keyword =\
    illegal usage of future reserved keyword {0}; interpreting it as ordinary identifier

# LiveConnect errors
msg.java.internal.field.type =\
    Internal error: type conversion of {0} to assign to {1} on {2} failed.

msg.java.conversion.implicit_method =\
    Can''t find converter method "{0}" on class {1}.

msg.java.method.assign =\
    Java method "{0}" cannot be assigned to.

msg.java.internal.private =\
    Internal error: attempt to access private/protected field "{0}".

msg.java.no_such_method =\
    Can''t find method {0}.

msg.script.is.not.constructor =\
    Script objects are not constructors.

msg.nonjava.method =\
    Java method "{0}" was invoked with {1} as "this" value that can not be converted to Java type {2}.

msg.java.member.not.found =\
    Java class "{0}" has no public instance field or method named "{1}".

msg.java.array.index.out.of.bounds =\
    Array index {0} is out of bounds [0..{1}].

msg.java.array.member.not.found =\
    Java arrays have no public instance fields or methods named "{0}".

msg.pkg.int =\
    Java package names may not be numbers.

msg.access.prohibited =\
    Access to Java class "{0}" is prohibited.

# ImporterTopLevel
msg.ambig.import =\
    Ambiguous import: "{0}" and and "{1}".

msg.not.pkg =\
    Function importPackage must be called with a package; had "{0}" instead.

msg.not.class =\
    Function importClass must be called with a class; had "{0}" instead.

msg.not.class.not.pkg =\
    "{0}" is neither a class nor a package.

msg.prop.defined =\
    Cannot import "{0}" since a property by that name is already defined.

#JavaAdapter
msg.adapter.zero.args =\
    JavaAdapter requires at least one argument.

msg.not.java.class.arg = \
Argument {0} is not Java class: {1}.

#JavaAdapter
msg.only.one.super = \
Only one class may be extended by a JavaAdapter. Had {0} and {1}.


# Arrays
msg.arraylength.bad =\
    Inappropriate array length.

# Arrays
msg.arraylength.too.big =\
    Array length {0} exceeds supported capacity limit.

msg.empty.array.reduce =\
    Reduce of empty array with no initial value

# URI
msg.bad.uri =\
    Malformed URI sequence.

# Number
msg.bad.precision =\
    Precision {0} out of range.

# NativeGenerator
msg.send.newborn =\
  Attempt to send value to newborn generator

msg.already.exec.gen =\
    Already executing generator

msg.StopIteration.invalid =\
    StopIteration may not be changed to an arbitrary object.

msg.generator.executing =\
    The generator is still executing from a previous invocation.

# Interpreter
msg.yield.closing =\
  Yield from closing generator

msg.called.null.or.undefined=\
  {0}.prototype.{1} method called on null or undefined

msg.first.arg.not.regexp=\
  First argument to {0}.prototype.{1} must not be a regular expression

msg.arrowfunction.generator =\
  arrow function can not become generator

# Arguments
msg.arguments.not.access.strict =\
  Cannot access "{0}" property of the arguments object in strict mode.

msg.object.cyclic.prototype =\
  Cyclic prototype "{0}" value not allowed.

msg.default.args.use.strict =\
  A function cannot have "use strict" directive with default arguments

# Symbol support
msg.object.not.symbolscriptable =\
  Object {0} does not support Symbol keys

msg.no.assign.symbol.strict =\
  Symbol objects may not be assigned properties in strict mode

msg.not.a.string =\
  The object is not a string

msg.not.a.number =\
  The object is not a number

msg.cant.convert.to.number =\
  Cannot convert {0} to a number

msg.no.symbol.new =\
  Symbol objects may not be constructed using \"new\"

msg.compare.symbol =\
  Symbol objects may not be compared

msg.no.new =\
  {0} objects may not be constructed using \"new\"

msg.map.function.not =\
  Map function is not actually a function

msg.constructor.no.function =\
  The constructor for {0} may not be invoked as a function

msg.this.not.instance =\
  \"this\" is not an instance of the class

# Promises
msg.function.expected =\
  Expecting the first argument to be a function

msg.constructor.expected =\
  Expecting the first argument to be a constructor

msg.promise.self.resolution =\
  Promise is being self-resolved

msg.promise.capability.state =\
  Invalid promise capability state

msg.promise.all.toobig =\
  Too many inputs to Promise.all

msg.typed.array.ctor.incompatible = \
  Method %TypedArray%.prototype.{0} called on incompatible receiver<|MERGE_RESOLUTION|>--- conflicted
+++ resolved
@@ -269,11 +269,7 @@
     redeclaration of var {0}.
 
 msg.const.redecl =\
-<<<<<<< HEAD
-    TypeError: redeclaration of const {0}.
-=======
     redeclaration of const {0}.
->>>>>>> cc302b4f
 
 msg.let.redecl =\
     redeclaration of variable {0}.
@@ -972,4 +968,5 @@
   Too many inputs to Promise.all
 
 msg.typed.array.ctor.incompatible = \
-  Method %TypedArray%.prototype.{0} called on incompatible receiver+  Method %TypedArray%.prototype.{0} called on incompatible receiver
+  
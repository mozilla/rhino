--- conflicted
+++ resolved
@@ -175,8 +175,8 @@
         assertEquals(true, runScript("Object.keys(value).includes('getClass')", map, false));
     }
 
-<<<<<<< HEAD
-    public void testStringIntMap() {
+    @Test
+    public void stringIntMap() {
         Map<String, Object> stringMap = new HashMap<String, Object>() {};
         stringMap.put("42", "foo");
 
@@ -196,7 +196,8 @@
         assertEquals("bar", stringMap.get("43"));
     }
 
-    public void testEnumMap() {
+    @Test
+    public void enumMap() {
         Map<AccessMode, Object> enumMap = new EnumMap<AccessMode, Object>(AccessMode.class) {};
         enumMap.put(AccessMode.READ, "foo");
 
@@ -211,13 +212,9 @@
                 () -> runScript("value[java.nio.file.AccessMode.READ] = 'bar'", enumMap, true));
     }
 
-    public void testSymbolIterator() {
-        Map<Object, Object> map = new LinkedHashMap<>();
-=======
     @Test
     public void symbolIterator() {
         Map map = new LinkedHashMap();
->>>>>>> 59fd3809
         String script =
                 "var a = [];\n" + "for (var [key, value] of value) a.push(key, value);\n" + "a";
 

--- conflicted
+++ resolved
@@ -23,14 +23,9 @@
  * <p>The PrimitiveWrapFactory is enabled on a Context by calling setWrapFactory on that context.
  */
 public class PrimitiveWrapFactory extends WrapFactory {
-<<<<<<< HEAD
+
     @Override
     public Object wrap(Context cx, Scriptable scope, Object obj, Type staticType) {
-=======
-
-    @Override
-    public Object wrap(Context cx, Scriptable scope, Object obj, Class<?> staticType) {
->>>>>>> e0faf00d
         if (obj instanceof String || obj instanceof Number || obj instanceof Boolean) {
             return obj;
         } else if (obj instanceof Character) {

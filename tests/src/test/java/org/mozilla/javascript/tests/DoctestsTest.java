/* This Source Code Form is subject to the terms of the Mozilla Public
 * License, v. 2.0. If a copy of the MPL was not distributed with this
 * file, You can obtain one at http://mozilla.org/MPL/2.0/. */

package org.mozilla.javascript.tests;

import static org.junit.Assert.assertTrue;

import java.io.File;
import java.io.FileFilter;
import java.io.FileReader;
import java.io.IOException;
import java.util.ArrayList;
import java.util.Collection;
import java.util.List;
import org.junit.Test;
import org.junit.runner.RunWith;
import org.junit.runners.Parameterized;
import org.junit.runners.Parameterized.Parameters;
import org.mozilla.javascript.Context;
import org.mozilla.javascript.ContextFactory;
import org.mozilla.javascript.drivers.TestUtils;
import org.mozilla.javascript.tools.shell.Global;

/**
 * Run doctests in folder testsrc/doctests.
 *
 * <p>A doctest is a test in the form of an interactive shell session; Rhino collects and runs the
 * inputs to the shell prompt and compares them to the expected outputs.
 *
 * @author Norris Boyd
 */
@RunWith(Parameterized.class)
public class DoctestsTest {
    static final String baseDirectory = "testsrc" + File.separator + "doctests";
    static final String doctestsExtension = ".doctest";
    String name;
    String source;
    boolean interpretedMode;

    public DoctestsTest(String name, String source, boolean interpretedMode) {
        this.name = name;
        this.source = source;
        this.interpretedMode = interpretedMode;
    }

    public static File[] getDoctestFiles() {
        return TestUtils.recursiveListFiles(
                new File(baseDirectory),
                new FileFilter() {
                    @Override
                    public boolean accept(File f) {
                        String name = f.getName();
                        return !name.contains("feature18enabled")
                                && name.endsWith(doctestsExtension);
                    }
                });
    }

    public static String loadFile(File f) throws IOException {
        int length = (int) f.length(); // don't worry about very long files
        char[] buf = new char[length];
        new FileReader(f).read(buf, 0, length);
        return new String(buf);
    }

    @Parameters(name = "{0} interpreted:{2}")
    public static Collection<Object[]> doctestValues() throws IOException {
        File[] doctests = getDoctestFiles();
        List<Object[]> result = new ArrayList<Object[]>();
        for (File f : doctests) {
            String contents = loadFile(f);
            result.add(new Object[] {f.getName(), contents, false});
            result.add(new Object[] {f.getName(), contents, true});
        }
        return result;
    }

    // move "@Parameters" to this method to test a single doctest
    public static Collection<Object[]> singleDoctest() throws IOException {
        List<Object[]> result = new ArrayList<Object[]>();
        File f = new File(baseDirectory, "Counter.doctest");
        String contents = loadFile(f);
        result.add(new Object[] {f.getName(), contents, -1});
        return result;
    }

    @Test
    public void runDoctest() throws Exception {
        ContextFactory factory = ContextFactory.getGlobal();
        try (Context cx = factory.enterContext()) {
<<<<<<< HEAD
            cx.setLanguageVersion(Context.VERSION_DEFAULT);
            cx.setOptimizationLevel(optimizationLevel);
=======
            cx.setInterpretedMode(interpretedMode);
>>>>>>> 8f8c3dc6
            Global global = new Global(cx);
            // global.runDoctest throws an exception on any failure
            int testsPassed = global.runDoctest(cx, global, source, name, 1);
            assertTrue(testsPassed > 0);
        } catch (Exception ex) {
            System.out.println(
                    name + "(interpreted = " + interpretedMode + "): FAILED due to " + ex);
            throw ex;
        }
    }
}<|MERGE_RESOLUTION|>--- conflicted
+++ resolved
@@ -89,12 +89,8 @@
     public void runDoctest() throws Exception {
         ContextFactory factory = ContextFactory.getGlobal();
         try (Context cx = factory.enterContext()) {
-<<<<<<< HEAD
             cx.setLanguageVersion(Context.VERSION_DEFAULT);
-            cx.setOptimizationLevel(optimizationLevel);
-=======
             cx.setInterpretedMode(interpretedMode);
->>>>>>> 8f8c3dc6
             Global global = new Global(cx);
             // global.runDoctest throws an exception on any failure
             int testsPassed = global.runDoctest(cx, global, source, name, 1);

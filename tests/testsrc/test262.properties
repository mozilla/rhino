--- conflicted
+++ resolved
@@ -2182,9 +2182,6 @@
 built-ins/WeakSet 1/75 (1.33%)
     proto-from-ctor-realm.js {unsupported: [Reflect]}
 
-<<<<<<< HEAD
-language/arguments-object 188/260 (72.31%)
-=======
 built-ins/decodeURI 2/54 (3.7%)
     S15.1.3.1_A2.4_T1.js
     S15.1.3.1_A5.2.js
@@ -2236,7 +2233,6 @@
 ~intl402
 
 language/arguments-object 189/260 (72.69%)
->>>>>>> cc302b4f
     mapped/mapped-arguments-nonconfigurable-3.js non-strict
     mapped/mapped-arguments-nonconfigurable-delete-1.js non-strict
     mapped/mapped-arguments-nonconfigurable-delete-2.js non-strict
@@ -2821,9 +2817,6 @@
     get-symbol-to-prim-err.js
     order-of-evaluation.js
 
-<<<<<<< HEAD
-language/expressions/arrow-function 193/333 (57.96%)
-=======
 language/expressions/array 41/52 (78.85%)
     spread-err-mult-err-expr-throws.js
     spread-err-mult-err-iter-get-value.js
@@ -2868,7 +2861,6 @@
     spread-sngl-obj-ident.js
 
 language/expressions/arrow-function 209/333 (62.76%)
->>>>>>> cc302b4f
     dstr/ary-init-iter-close.js
     dstr/ary-init-iter-get-err.js
     dstr/ary-init-iter-get-err-array-prototype.js
@@ -6168,9 +6160,6 @@
     scope-head-lex-open.js
     scope-head-var-none.js non-strict
 
-<<<<<<< HEAD
-language/statements/generators 208/259 (80.31%)
-=======
 language/statements/function 226/441 (51.25%)
     dstr/ary-init-iter-close.js
     dstr/ary-init-iter-get-err.js
@@ -6397,7 +6386,6 @@
     scope-paramsbody-var-open.js
 
 language/statements/generators 220/259 (84.94%)
->>>>>>> cc302b4f
     dstr/ary-init-iter-close.js
     dstr/ary-init-iter-get-err.js
     dstr/ary-init-iter-get-err-array-prototype.js

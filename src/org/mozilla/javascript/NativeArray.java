--- conflicted
+++ resolved
@@ -813,11 +813,7 @@
         for (long k = 0; k < length; k++) {
             Object temp = getElem(cx, items, k);
             if (mapping) {
-<<<<<<< HEAD
-                temp = mapFn.call(cx, scope, thisArg, new Object[] {temp, Long.valueOf(k)});
-=======
                 temp = mapFn.call(cx, scope, thisArg, new Object[]{temp, Long.valueOf(k)});
->>>>>>> 62c59d03
             }
             defineElem(cx, result, k, temp);
         }

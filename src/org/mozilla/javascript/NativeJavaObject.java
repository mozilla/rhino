--- conflicted
+++ resolved
@@ -32,15 +32,11 @@
 public class NativeJavaObject implements Scriptable, SymbolScriptable, Wrapper, Serializable {
     private static final long serialVersionUID = -6948590651130498591L;
 
-<<<<<<< HEAD
-    public NativeJavaObject() {}
-=======
     static void init(ScriptableObject scope, boolean sealed) {
         JavaIterableIterator.init(scope, sealed);
     }
 
     public NativeJavaObject() { }
->>>>>>> f134e12e
 
     public NativeJavaObject(Scriptable scope, Object javaObject, Type staticType) {
         this(scope, javaObject, staticType, false);
@@ -877,9 +873,6 @@
         initMembers();
     }
 
-<<<<<<< HEAD
-    /** The prototype of this object. */
-=======
     private static Callable symbol_iterator = (Context cx, Scriptable scope, Scriptable thisObj, Object[] args) -> {
         if (!(thisObj instanceof NativeJavaObject)) {
             throw ScriptRuntime.typeErrorById("msg.incompat.call", SymbolKey.ITERATOR);
@@ -940,7 +933,6 @@
     /**
      * The prototype of this object.
      */
->>>>>>> f134e12e
     protected Scriptable prototype;
 
     /** The parent scope of this object. */

/* -*- Mode: java; tab-width: 8; indent-tabs-mode: nil; c-basic-offset: 4 -*-
 *
 * This Source Code Form is subject to the terms of the Mozilla Public
 * License, v. 2.0. If a copy of the MPL was not distributed with this
 * file, You can obtain one at http://mozilla.org/MPL/2.0/. */

package org.mozilla.javascript;

import java.lang.reflect.Array;
import java.lang.reflect.Method;
import java.lang.reflect.Type;
import java.util.Arrays;
import java.util.concurrent.CopyOnWriteArrayList;

/**
 * This class reflects Java methods into the JavaScript environment and handles overloading of
 * methods.
 *
 * @author Mike Shaver
 * @see NativeJavaArray
 * @see NativeJavaPackage
 * @see NativeJavaClass
 */
public class NativeJavaMethod extends BaseFunction {
<<<<<<< HEAD
=======

>>>>>>> e0faf00d
    private static final long serialVersionUID = -3440381785576412928L;

    NativeJavaMethod(MemberBox[] methods) {
        this.functionName = methods[0].getName();
        this.methods = methods;
    }

    NativeJavaMethod(MemberBox[] methods, String name) {
        this.functionName = name;
        this.methods = methods;
    }

    NativeJavaMethod(MemberBox method, String name) {
        this.functionName = name;
        this.methods = new MemberBox[] {method};
    }

    public NativeJavaMethod(Method method, String name) {
        this(new MemberBox(method), name);
    }

    @Override
    public String getFunctionName() {
        return functionName;
    }

    static String scriptSignature(Object[] values) {
        StringBuilder sig = new StringBuilder();
        for (int i = 0; i != values.length; ++i) {
            Object value = values[i];

            String s;
            if (value == null) {
                s = "null";
            } else if (value instanceof Boolean) {
                s = "boolean";
            } else if (value instanceof String) {
                s = "string";
            } else if (value instanceof Number) {
                s = "number";
            } else if (value instanceof Scriptable) {
                if (value instanceof Undefined) {
                    s = "undefined";
                } else if (value instanceof Wrapper) {
                    Object wrapped = ((Wrapper) value).unwrap();
                    s = wrapped.getClass().getName();
                } else if (value instanceof Function) {
                    s = "function";
                } else {
                    s = "object";
                }
            } else {
                s = JavaMembers.javaSignature(value.getClass());
            }

            if (i != 0) {
                sig.append(',');
            }
            sig.append(s);
        }
        return sig.toString();
    }

    @Override
    String decompile(int indent, int flags) {
        StringBuilder sb = new StringBuilder();
        boolean justbody = (0 != (flags & Decompiler.ONLY_BODY_FLAG));
        if (!justbody) {
            sb.append("function ");
            sb.append(getFunctionName());
            sb.append("() {");
        }
        sb.append("/*\n");
        sb.append(toString());
        sb.append(justbody ? "*/\n" : "*/}\n");
        return sb.toString();
    }

    @Override
    public String toString() {
        StringBuilder sb = new StringBuilder();
        for (int i = 0, N = methods.length; i != N; ++i) {
            // Check member type, we also use this for overloaded constructors
            if (methods[i].isMethod()) {
                Method method = methods[i].method();
                sb.append(JavaMembers.javaSignature(method.getReturnType()));
                sb.append(' ');
                sb.append(method.getName());
            } else {
                sb.append(methods[i].getName());
            }
            sb.append(JavaMembers.liveConnectSignature(methods[i].argTypes));
            sb.append('\n');
        }
        return sb.toString();
    }

    @Override
    public Object call(Context cx, Scriptable scope, Scriptable thisObj, Object[] args) {
        // Find a method that matches the types given.
        if (methods.length == 0) {
            throw new RuntimeException("No methods defined for call");
        }

        int index = findCachedFunction(cx, args);
        if (index < 0) {
            Class<?> c = methods[0].method().getDeclaringClass();
            String sig = c.getName() + '.' + getFunctionName() + '(' + scriptSignature(args) + ')';
            throw Context.reportRuntimeErrorById("msg.java.no_such_method", sig);
        }

        MemberBox meth = methods[index];
        Class<?>[] argTypes = meth.argTypes;

        if (meth.vararg) {
            // marshall the explicit parameters
            Object[] newArgs = new Object[argTypes.length];
            for (int i = 0; i < argTypes.length - 1; i++) {
                newArgs[i] = Context.jsToJava(args[i], argTypes[i]);
            }

            Object varArgs;

            // Handle special situation where a single variable parameter
            // is given and it is a Java or ECMA array or is null.
            if (args.length == argTypes.length
                    && (args[args.length - 1] == null
                            || args[args.length - 1] instanceof NativeArray
                            || args[args.length - 1] instanceof NativeJavaArray)) {
                // convert the ECMA array into a native array
                varArgs = Context.jsToJava(args[args.length - 1], argTypes[argTypes.length - 1]);
            } else {
                // marshall the variable parameters
                Class<?> componentType = argTypes[argTypes.length - 1].getComponentType();
                varArgs = Array.newInstance(componentType, args.length - argTypes.length + 1);
                for (int i = 0; i < Array.getLength(varArgs); i++) {
                    Object value = Context.jsToJava(args[argTypes.length - 1 + i], componentType);
                    Array.set(varArgs, i, value);
                }
            }

            // add varargs
            newArgs[argTypes.length - 1] = varArgs;
            // replace the original args with the new one
            args = newArgs;
        } else {
            // First, we marshall the args.
            Object[] origArgs = args;
            for (int i = 0; i < args.length; i++) {
                Object arg = args[i];
                Object coerced = Context.jsToJava(arg, argTypes[i]);
                if (coerced != arg) {
                    if (origArgs == args) {
                        args = args.clone();
                    }
                    args[i] = coerced;
                }
            }
        }
        Object javaObject;
        if (meth.isStatic()) {
            javaObject = null; // don't need an object
        } else {
            Scriptable o = thisObj;
            Class<?> c = meth.getDeclaringClass();
            for (; ; ) {
                if (o == null) {
                    throw Context.reportRuntimeErrorById(
                            "msg.nonjava.method",
                            getFunctionName(),
                            ScriptRuntime.toString(thisObj),
                            c.getName());
                }
                if (o instanceof Wrapper) {
                    javaObject = ((Wrapper) o).unwrap();
                    if (c.isInstance(javaObject)) {
                        break;
                    }
                }
                o = o.getPrototype();
            }
        }
        if (debug) {
            printDebug("Calling ", meth, args);
        }

        Object retval = meth.invoke(javaObject, args);
        Type staticType = meth.method().getGenericReturnType();

        if (debug) {
            Class<?> actualType = (retval == null) ? null : retval.getClass();
            System.err.println(
                    " ----- Returned "
                            + retval
                            + " actual = "
                            + actualType
                            + " expect = "
                            + staticType);
        }

        Object wrapped =
                cx.getWrapFactory()
                        .wrap(
                                cx, scope,
                                retval, staticType);
        if (debug) {
            Class<?> actualType = (wrapped == null) ? null : wrapped.getClass();
            System.err.println(" ----- Wrapped as " + wrapped + " class = " + actualType);
        }

        if (wrapped == null && staticType == Void.TYPE) {
            wrapped = Undefined.instance;
        }
        return wrapped;
    }

    int findCachedFunction(Context cx, Object[] args) {
        if (methods.length > 1) {
            for (ResolvedOverload ovl : overloadCache) {
                if (ovl.matches(args)) {
                    return ovl.index;
                }
            }
            int index = findFunction(cx, methods, args);
            // As a sanity measure, don't let the lookup cache grow longer
            // than twice the number of overloaded methods
            if (overloadCache.size() < methods.length * 2) {
                ResolvedOverload ovl = new ResolvedOverload(args, index);
                overloadCache.addIfAbsent(ovl);
            }
            return index;
        }
        return findFunction(cx, methods, args);
    }

    /**
     * Find the index of the correct function to call given the set of methods or constructors and
     * the arguments. If no function can be found to call, return -1.
     */
    static int findFunction(Context cx, MemberBox[] methodsOrCtors, Object[] args) {
        if (methodsOrCtors.length == 0) {
            return -1;
        } else if (methodsOrCtors.length == 1) {
            MemberBox member = methodsOrCtors[0];
            Class<?>[] argTypes = member.argTypes;
            int alength = argTypes.length;

            if (member.vararg) {
                alength--;
                if (alength > args.length) {
                    return -1;
                }
            } else {
                if (alength != args.length) {
                    return -1;
                }
            }
            for (int j = 0; j != alength; ++j) {
                if (!NativeJavaObject.canConvert(args[j], argTypes[j])) {
                    if (debug) printDebug("Rejecting (args can't convert) ", member, args);
                    return -1;
                }
            }
            if (debug) printDebug("Found ", member, args);
            return 0;
        }

        int firstBestFit = -1;
        int[] extraBestFits = null;
        int extraBestFitsCount = 0;

        search:
        for (int i = 0; i < methodsOrCtors.length; i++) {
            MemberBox member = methodsOrCtors[i];
            Class<?>[] argTypes = member.argTypes;
            int alength = argTypes.length;
            if (member.vararg) {
                alength--;
                if (alength > args.length) {
                    continue search;
                }
            } else {
                if (alength != args.length) {
                    continue search;
                }
            }
            for (int j = 0; j < alength; j++) {
                if (!NativeJavaObject.canConvert(args[j], argTypes[j])) {
                    if (debug) printDebug("Rejecting (args can't convert) ", member, args);
                    continue search;
                }
            }
            if (firstBestFit < 0) {
                if (debug) printDebug("Found first applicable ", member, args);
                firstBestFit = i;
            } else {
                // Compare with all currently fit methods.
                // The loop starts from -1 denoting firstBestFit and proceed
                // until extraBestFitsCount to avoid extraBestFits allocation
                // in the most common case of no ambiguity
                int betterCount = 0; // number of times member was prefered over
                // best fits
                int worseCount = 0; // number of times best fits were prefered
                // over member
                for (int j = -1; j != extraBestFitsCount; ++j) {
                    int bestFitIndex;
                    if (j == -1) {
                        bestFitIndex = firstBestFit;
                    } else {
                        bestFitIndex = extraBestFits[j];
                    }
                    MemberBox bestFit = methodsOrCtors[bestFitIndex];
                    if (cx.hasFeature(Context.FEATURE_ENHANCED_JAVA_ACCESS)
                            && bestFit.isPublic() != member.isPublic()) {
                        // When FEATURE_ENHANCED_JAVA_ACCESS gives us access
                        // to non-public members, continue to prefer public
                        // methods in overloading
                        if (!bestFit.isPublic()) ++betterCount;
                        else ++worseCount;
                    } else {
                        int preference =
                                preferSignature(
                                        args,
                                        argTypes,
                                        member.vararg,
                                        bestFit.argTypes,
                                        bestFit.vararg);
                        if (preference == PREFERENCE_AMBIGUOUS) {
                            break;
                        } else if (preference == PREFERENCE_FIRST_ARG) {
                            ++betterCount;
                        } else if (preference == PREFERENCE_SECOND_ARG) {
                            ++worseCount;
                        } else {
                            if (preference != PREFERENCE_EQUAL) Kit.codeBug();
                            // This should not happen in theory
                            // but on some JVMs, Class.getMethods will return all
                            // static methods of the class hierarchy, even if
                            // a derived class's parameters match exactly.
                            // We want to call the derived class's method.
                            if (bestFit.isStatic()
                                    && bestFit.getDeclaringClass()
                                            .isAssignableFrom(member.getDeclaringClass())) {
                                // On some JVMs, Class.getMethods will return all
                                // static methods of the class hierarchy, even if
                                // a derived class's parameters match exactly.
                                // We want to call the derived class's method.
                                if (debug)
                                    printDebug("Substituting (overridden static)", member, args);
                                if (j == -1) {
                                    firstBestFit = i;
                                } else {
                                    extraBestFits[j] = i;
                                }
                            } else {
                                if (debug)
                                    printDebug("Ignoring same signature member ", member, args);
                            }
                            continue search;
                        }
                    }
                }
                if (betterCount == 1 + extraBestFitsCount) {
                    // member was prefered over all best fits
                    if (debug) printDebug("New first applicable ", member, args);
                    firstBestFit = i;
                    extraBestFitsCount = 0;
                } else if (worseCount == 1 + extraBestFitsCount) {
                    // all best fits were prefered over member, ignore it
                    if (debug) printDebug("Rejecting (all current bests better) ", member, args);
                } else {
                    // some ambiguity was present, add member to best fit set
                    if (debug) printDebug("Added to best fit set ", member, args);
                    if (extraBestFits == null) {
                        // Allocate maximum possible array
                        extraBestFits = new int[methodsOrCtors.length - 1];
                    }
                    extraBestFits[extraBestFitsCount] = i;
                    ++extraBestFitsCount;
                }
            }
        }

        if (firstBestFit < 0) {
            // Nothing was found
            return -1;
        } else if (extraBestFitsCount == 0) {
            // single best fit
            return firstBestFit;
        }

        // report remaining ambiguity
        StringBuilder buf = new StringBuilder();
        for (int j = -1; j != extraBestFitsCount; ++j) {
            int bestFitIndex;
            if (j == -1) {
                bestFitIndex = firstBestFit;
            } else {
                bestFitIndex = extraBestFits[j];
            }
            buf.append("\n    ");
            buf.append(methodsOrCtors[bestFitIndex].toJavaDeclaration());
        }

        MemberBox firstFitMember = methodsOrCtors[firstBestFit];
        String memberName = firstFitMember.getName();
        String memberClass = firstFitMember.getDeclaringClass().getName();

        if (methodsOrCtors[0].isCtor()) {
            throw Context.reportRuntimeErrorById(
                    "msg.constructor.ambiguous", memberName, scriptSignature(args), buf.toString());
        }
        throw Context.reportRuntimeErrorById(
                "msg.method.ambiguous",
                memberClass,
                memberName,
                scriptSignature(args),
                buf.toString());
    }

    /** Types are equal */
    private static final int PREFERENCE_EQUAL = 0;

    private static final int PREFERENCE_FIRST_ARG = 1;
    private static final int PREFERENCE_SECOND_ARG = 2;
    /** No clear "easy" conversion */
    private static final int PREFERENCE_AMBIGUOUS = 3;

    /**
     * Determine which of two signatures is the closer fit. Returns one of PREFERENCE_EQUAL,
     * PREFERENCE_FIRST_ARG, PREFERENCE_SECOND_ARG, or PREFERENCE_AMBIGUOUS.
     */
    private static int preferSignature(
            Object[] args, Class<?>[] sig1, boolean vararg1, Class<?>[] sig2, boolean vararg2) {
        int totalPreference = 0;
        for (int j = 0; j < args.length; j++) {
            Class<?> type1 = vararg1 && j >= sig1.length ? sig1[sig1.length - 1] : sig1[j];
            Class<?> type2 = vararg2 && j >= sig2.length ? sig2[sig2.length - 1] : sig2[j];
            if (type1 == type2) {
                continue;
            }
            Object arg = args[j];

            // Determine which of type1, type2 is easier to convert from arg.

            int rank1 = NativeJavaObject.getConversionWeight(arg, type1);
            int rank2 = NativeJavaObject.getConversionWeight(arg, type2);

            int preference;
            if (rank1 < rank2) {
                preference = PREFERENCE_FIRST_ARG;
            } else if (rank1 > rank2) {
                preference = PREFERENCE_SECOND_ARG;
            } else {
                // Equal ranks
                if (rank1 == NativeJavaObject.CONVERSION_NONTRIVIAL) {
                    if (type1.isAssignableFrom(type2)) {
                        preference = PREFERENCE_SECOND_ARG;
                    } else if (type2.isAssignableFrom(type1)) {
                        preference = PREFERENCE_FIRST_ARG;
                    } else {
                        preference = PREFERENCE_AMBIGUOUS;
                    }
                } else {
                    preference = PREFERENCE_AMBIGUOUS;
                }
            }

            totalPreference |= preference;

            if (totalPreference == PREFERENCE_AMBIGUOUS) {
                break;
            }
        }
        return totalPreference;
    }

    private static final boolean debug = false;

    private static void printDebug(String msg, MemberBox member, Object[] args) {
        if (debug) {
            StringBuilder sb = new StringBuilder();
            sb.append(" ----- ");
            sb.append(msg);
            sb.append(member.getDeclaringClass().getName());
            sb.append('.');
            if (member.isMethod()) {
                sb.append(member.getName());
            }
            sb.append(JavaMembers.liveConnectSignature(member.argTypes));
            sb.append(" for arguments (");
            sb.append(scriptSignature(args));
            sb.append(')');
            System.out.println(sb);
        }
    }

    MemberBox[] methods;
    private String functionName;
    private final transient CopyOnWriteArrayList<ResolvedOverload> overloadCache =
            new CopyOnWriteArrayList<>();
}

class ResolvedOverload {
    final Class<?>[] types;
    final int index;

    ResolvedOverload(Object[] args, int index) {
        this.index = index;
        types = new Class<?>[args.length];
        for (int i = 0, l = args.length; i < l; i++) {
            Object arg = args[i];
            if (arg instanceof Wrapper) arg = ((Wrapper) arg).unwrap();
            types[i] = arg == null ? null : arg.getClass();
        }
    }

    boolean matches(Object[] args) {
        if (args.length != types.length) {
            return false;
        }
        for (int i = 0, l = args.length; i < l; i++) {
            Object arg = args[i];
            if (arg instanceof Wrapper) arg = ((Wrapper) arg).unwrap();
            if (arg == null) {
                if (types[i] != null) return false;
            } else if (arg.getClass() != types[i]) {
                return false;
            }
        }
        return true;
    }

    @Override
    public boolean equals(Object other) {
        if (!(other instanceof ResolvedOverload)) {
            return false;
        }
        ResolvedOverload ovl = (ResolvedOverload) other;
        return Arrays.equals(types, ovl.types) && index == ovl.index;
    }

    @Override
    public int hashCode() {
        return Arrays.hashCode(types);
    }
}<|MERGE_RESOLUTION|>--- conflicted
+++ resolved
@@ -22,10 +22,7 @@
  * @see NativeJavaClass
  */
 public class NativeJavaMethod extends BaseFunction {
-<<<<<<< HEAD
-=======
-
->>>>>>> e0faf00d
+
     private static final long serialVersionUID = -3440381785576412928L;
 
     NativeJavaMethod(MemberBox[] methods) {

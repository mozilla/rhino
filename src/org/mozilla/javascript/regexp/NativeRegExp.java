/* -*- Mode: java; tab-width: 8; indent-tabs-mode: nil; c-basic-offset: 4 -*-
 *
 * This Source Code Form is subject to the terms of the Mozilla Public
 * License, v. 2.0. If a copy of the MPL was not distributed with this
 * file, You can obtain one at http://mozilla.org/MPL/2.0/. */

package org.mozilla.javascript.regexp;

import java.io.Serializable;

import org.mozilla.javascript.Context;
import org.mozilla.javascript.Function;
import org.mozilla.javascript.IdFunctionObject;
import org.mozilla.javascript.IdScriptableObject;
import org.mozilla.javascript.Kit;
import org.mozilla.javascript.ScriptRuntime;
import org.mozilla.javascript.Scriptable;
import org.mozilla.javascript.ScriptableObject;
import org.mozilla.javascript.TopLevel;
import org.mozilla.javascript.Undefined;

/**
 * This class implements the RegExp native object.
 *
 * Revision History:
 * Implementation in C by Brendan Eich
 * Initial port to Java by Norris Boyd from jsregexp.c version 1.36
 * Merged up to version 1.38, which included Unicode support.
 * Merged bug fixes in version 1.39.
 * Merged JSFUN13_BRANCH changes up to 1.32.2.13
 *
 * @author Brendan Eich
 * @author Norris Boyd
 */



public class NativeRegExp extends IdScriptableObject implements Function
{
    static final long serialVersionUID = 4965263491464903264L;

    private static final Object REGEXP_TAG = new Object();

    public static final int JSREG_GLOB = 0x1;       // 'g' flag: global
    public static final int JSREG_FOLD = 0x2;       // 'i' flag: fold
    public static final int JSREG_MULTILINE = 0x4;  // 'm' flag: multiline

    //type of match to perform
    public static final int TEST = 0;
    public static final int MATCH = 1;
    public static final int PREFIX = 2;

    private static final boolean debug = false;

    private static final byte REOP_SIMPLE_START  = 1;  /* start of 'simple opcodes' */
    private static final byte REOP_EMPTY         = 1;  /* match rest of input against rest of r.e. */
    private static final byte REOP_BOL           = 2;  /* beginning of input (or line if multiline) */
    private static final byte REOP_EOL           = 3;  /* end of input (or line if multiline) */
    private static final byte REOP_WBDRY         = 4;  /* match "" at word boundary */
    private static final byte REOP_WNONBDRY      = 5;  /* match "" at word non-boundary */
    private static final byte REOP_DOT           = 6;  /* stands for any character */
    private static final byte REOP_DIGIT         = 7;  /* match a digit char: [0-9] */
    private static final byte REOP_NONDIGIT      = 8;  /* match a non-digit char: [^0-9] */
    private static final byte REOP_ALNUM         = 9;  /* match an alphanumeric char: [0-9a-z_A-Z] */
    private static final byte REOP_NONALNUM      = 10; /* match a non-alphanumeric char: [^0-9a-z_A-Z] */
    private static final byte REOP_SPACE         = 11; /* match a whitespace char */
    private static final byte REOP_NONSPACE      = 12; /* match a non-whitespace char */
    private static final byte REOP_BACKREF       = 13; /* back-reference (e.g., \1) to a parenthetical */
    private static final byte REOP_FLAT          = 14; /* match a flat string */
    private static final byte REOP_FLAT1         = 15; /* match a single char */
    private static final byte REOP_FLATi         = 16; /* case-independent REOP_FLAT */
    private static final byte REOP_FLAT1i        = 17; /* case-independent REOP_FLAT1 */
    private static final byte REOP_UCFLAT1       = 18; /* single Unicode char */
    private static final byte REOP_UCFLAT1i      = 19; /* case-independent REOP_UCFLAT1 */
//    private static final byte REOP_UCFLAT        = 20; /* flat Unicode string; len immediate counts chars */
//    private static final byte REOP_UCFLATi       = 21; /* case-independent REOP_UCFLAT */
    private static final byte REOP_CLASS         = 22; /* character class with index */
    private static final byte REOP_NCLASS        = 23; /* negated character class with index */
    private static final byte REOP_SIMPLE_END    = 23; /* end of 'simple opcodes' */
    private static final byte REOP_QUANT         = 25; /* quantified atom: atom{1,2} */
    private static final byte REOP_STAR          = 26; /* zero or more occurrences of kid */
    private static final byte REOP_PLUS          = 27; /* one or more occurrences of kid */
    private static final byte REOP_OPT           = 28; /* optional subexpression in kid */
    private static final byte REOP_LPAREN        = 29; /* left paren bytecode: kid is u.num'th sub-regexp */
    private static final byte REOP_RPAREN        = 30; /* right paren bytecode */
    private static final byte REOP_ALT           = 31; /* alternative subexpressions in kid and next */
    private static final byte REOP_JUMP          = 32; /* for deoptimized closure loops */
//    private static final byte REOP_DOTSTAR       = 33; /* optimize .* to use a single opcode */
//    private static final byte REOP_ANCHOR        = 34; /* like .* but skips left context to unanchored r.e. */
//    private static final byte REOP_EOLONLY       = 35; /* $ not preceded by any pattern */
//    private static final byte REOP_BACKREFi      = 37; /* case-independent REOP_BACKREF */
//    private static final byte REOP_LPARENNON     = 40; /* non-capturing version of REOP_LPAREN */
    private static final byte REOP_ASSERT        = 41; /* zero width positive lookahead assertion */
    private static final byte REOP_ASSERT_NOT    = 42; /* zero width negative lookahead assertion */
    private static final byte REOP_ASSERTTEST    = 43; /* sentinel at end of assertion child */
    private static final byte REOP_ASSERTNOTTEST = 44; /* sentinel at end of !assertion child */
    private static final byte REOP_MINIMALSTAR   = 45; /* non-greedy version of * */
    private static final byte REOP_MINIMALPLUS   = 46; /* non-greedy version of + */
    private static final byte REOP_MINIMALOPT    = 47; /* non-greedy version of ? */
    private static final byte REOP_MINIMALQUANT  = 48; /* non-greedy version of {} */
    private static final byte REOP_ENDCHILD      = 49; /* sentinel at end of quantifier child */
    private static final byte REOP_REPEAT        = 51; /* directs execution of greedy quantifier */
    private static final byte REOP_MINIMALREPEAT = 52; /* directs execution of non-greedy quantifier */
    private static final byte REOP_ALTPREREQ     = 53; /* prerequisite for ALT, either of two chars */
    private static final byte REOP_ALTPREREQi    = 54; /* case-independent REOP_ALTPREREQ */
    private static final byte REOP_ALTPREREQ2    = 55; /* prerequisite for ALT, a char or a class */
//    private static final byte REOP_ENDALT        = 56; /* end of final alternate */
    private static final byte REOP_END           = 57;

    private static final int ANCHOR_BOL = -2;


    public static void init(Context cx, Scriptable scope, boolean sealed)
    {

        NativeRegExp proto = new NativeRegExp();
        proto.re = compileRE(cx, "", null, false);
        proto.activatePrototypeMap(MAX_PROTOTYPE_ID);
        proto.setParentScope(scope);
        proto.setPrototype(getObjectPrototype(scope));

        NativeRegExpCtor ctor = new NativeRegExpCtor();
        // Bug #324006: ECMA-262 15.10.6.1 says "The initial value of
        // RegExp.prototype.constructor is the builtin RegExp constructor."
        proto.defineProperty("constructor", ctor, ScriptableObject.DONTENUM);

        ScriptRuntime.setFunctionProtoAndParent(ctor, scope);

        ctor.setImmunePrototypeProperty(proto);

        if (sealed) {
            proto.sealObject();
            ctor.sealObject();
        }

        defineProperty(scope, "RegExp", ctor, ScriptableObject.DONTENUM);
    }

    NativeRegExp(Scriptable scope, RECompiled regexpCompiled)
    {
        this.re = regexpCompiled;
        this.lastIndex = 0d;
        ScriptRuntime.setBuiltinProtoAndParent(this, scope, TopLevel.Builtins.RegExp);
    }

    @Override
    public String getClassName()
    {
        return "RegExp";
    }

    /**
     * Gets the value to be returned by the typeof operator called on this object.
     * @see org.mozilla.javascript.ScriptableObject#getTypeOf()
     * @return "object"
     */
    @Override
    public String getTypeOf()
    {
    	return "object";
    }

    public Object call(Context cx, Scriptable scope, Scriptable thisObj,
                       Object[] args)
    {
        return execSub(cx, scope, args, MATCH);
    }

    public Scriptable construct(Context cx, Scriptable scope, Object[] args)
    {
        return (Scriptable)execSub(cx, scope, args, MATCH);
    }

    Scriptable compile(Context cx, Scriptable scope, Object[] args)
    {
        if (args.length > 0 && args[0] instanceof NativeRegExp) {
            if (args.length > 1 && args[1] != Undefined.instance) {
                // report error
                throw ScriptRuntime.typeError0("msg.bad.regexp.compile");
            }
            NativeRegExp thatObj = (NativeRegExp) args[0];
            this.re = thatObj.re;
            this.lastIndex = thatObj.lastIndex;
            return this;
        }
<<<<<<< HEAD
        String s = args.length == 0 || args[0] == Undefined.instance
            ? ""
            : escapeRegExp(args[0]);
=======
        String s = args.length == 0  || args[0] instanceof Undefined ? "" : escapeRegExp(args[0]);
>>>>>>> 6c2b6c17
        String global = args.length > 1 && args[1] != Undefined.instance
            ? ScriptRuntime.toString(args[1])
            : null;
        this.re = compileRE(cx, s, global, false);
        this.lastIndex = 0d;
        return this;
    }

    @Override
    public String toString()
    {
        StringBuilder buf = new StringBuilder();
        buf.append('/');
        if (re.source.length != 0) {
            buf.append(re.source);
        } else {
            // See bugzilla 226045
            buf.append("(?:)");
        }
        buf.append('/');
        if ((re.flags & JSREG_GLOB) != 0)
            buf.append('g');
        if ((re.flags & JSREG_FOLD) != 0)
            buf.append('i');
        if ((re.flags & JSREG_MULTILINE) != 0)
            buf.append('m');
        return buf.toString();
    }

    NativeRegExp() {  }

    private static RegExpImpl getImpl(Context cx)
    {
        return (RegExpImpl) ScriptRuntime.getRegExpProxy(cx);
    }

    private static String escapeRegExp(Object src) {
        String s = ScriptRuntime.toString(src);
        // Escape any naked slashes in regexp source, see bug #510265
        StringBuilder sb = null; // instantiated only if necessary
        int start = 0;
        int slash = s.indexOf('/');
        while (slash > -1) {
            if (slash == start || s.charAt(slash - 1) != '\\') {
                if (sb == null) {
                    sb = new StringBuilder();
                }
                sb.append(s, start, slash);
                sb.append("\\/");
                start = slash + 1;
            }
            slash = s.indexOf('/', slash + 1);
        }
        if (sb != null) {
            sb.append(s, start, s.length());
            s = sb.toString();
        }
        return s;
    }

    private Object execSub(Context cx, Scriptable scopeObj,
                           Object[] args, int matchType)
    {
        RegExpImpl reImpl = getImpl(cx);
        String str;
        if (args.length == 0) {
            str = reImpl.input;
            if (str == null) {
                str = ScriptRuntime.toString(Undefined.instance);
            }
        } else {
            str = ScriptRuntime.toString(args[0]);
        }
        double d = 0;
        if ((re.flags & JSREG_GLOB) != 0) {
            d = ScriptRuntime.toInteger(lastIndex);
        }

        Object rval;
        if (d < 0 || str.length() < d) {
            lastIndex = 0d;
            rval = null;
        }
        else {
            int indexp[] = { (int)d };
            rval = executeRegExp(cx, scopeObj, reImpl, str, indexp, matchType);
            if ((re.flags & JSREG_GLOB) != 0) {
                lastIndex = (rval == null || rval == Undefined.instance)
                            ? 0d : (double)indexp[0];
            }
        }
        return rval;
    }

    static RECompiled compileRE(Context cx, String str, String global, boolean flat)
    {
        RECompiled regexp = new RECompiled(str);
        int length = str.length();
        int flags = 0;
        if (global != null) {
            for (int i = 0; i < global.length(); i++) {
                char c = global.charAt(i);
                int f = 0;
                if (c == 'g') {
                    f = JSREG_GLOB;
                } else if (c == 'i') {
                    f = JSREG_FOLD;
                } else if (c == 'm') {
                    f = JSREG_MULTILINE;
                } else {
                    reportError("msg.invalid.re.flag", String.valueOf(c));
                }
                if ((flags & f) != 0) {
                    reportError("msg.invalid.re.flag", String.valueOf(c));
                }
                flags |= f;
            }
        }
        regexp.flags = flags;

        CompilerState state = new CompilerState(cx, regexp.source, length, flags);
        if (flat && length > 0) {
            if (debug) {
                System.out.println("flat = \"" + str + "\"");
            }
            state.result = new RENode(REOP_FLAT);
            state.result.chr = state.cpbegin[0];
            state.result.length = length;
            state.result.flatIndex = 0;
            state.progLength += 5;
        } else {
            if (!parseDisjunction(state))
                return null;
            // Need to reparse if pattern contains invalid backreferences:
            // "Note: if the number of left parentheses is less than the number
            // specified in \#, the \# is taken as an octal escape"
            if (state.maxBackReference > state.parenCount) {
                state = new CompilerState(cx, regexp.source, length, flags);
                state.backReferenceLimit = state.parenCount;
                if (!parseDisjunction(state))
                    return null;
            }
        }

        regexp.program = new byte[state.progLength + 1];
        if (state.classCount != 0) {
            regexp.classList = new RECharSet[state.classCount];
            regexp.classCount = state.classCount;
        }
        int endPC = emitREBytecode(state, regexp, 0, state.result);
        regexp.program[endPC++] = REOP_END;

        if (debug) {
            System.out.println("Prog. length = " + endPC);
            for (int i = 0; i < endPC; i++) {
                System.out.print(regexp.program[i]);
                if (i < (endPC - 1)) System.out.print(", ");
            }
            System.out.println();
        }
        regexp.parenCount = state.parenCount;

        // If re starts with literal, init anchorCh accordingly
        switch (regexp.program[0]) {
            case REOP_UCFLAT1:
            case REOP_UCFLAT1i:
                regexp.anchorCh = (char)getIndex(regexp.program, 1);
                break;
            case REOP_FLAT1:
            case REOP_FLAT1i:
                regexp.anchorCh = (char)(regexp.program[1] & 0xFF);
                break;
            case REOP_FLAT:
            case REOP_FLATi:
                int k = getIndex(regexp.program, 1);
                regexp.anchorCh = regexp.source[k];
                break;
            case REOP_BOL:
                regexp.anchorCh = ANCHOR_BOL;
                break;
            case REOP_ALT:
                RENode n = state.result;
                if (n.kid.op == REOP_BOL && n.kid2.op == REOP_BOL) {
                    regexp.anchorCh = ANCHOR_BOL;
                }
                break;
        }

        if (debug) {
            if (regexp.anchorCh >= 0) {
                System.out.println("Anchor ch = '" + (char)regexp.anchorCh + "'");
            }
        }
        return regexp;
    }

    static boolean isDigit(char c)
    {
        return '0' <= c && c <= '9';
    }

    private static boolean isWord(char c)
    {
        return ('a' <= c && c <= 'z') || ('A' <= c && c <= 'Z') || isDigit(c) || c == '_';
    }

    private static boolean isControlLetter(char c)
    {
        return ('a' <= c && c <= 'z') || ('A' <= c && c <= 'Z');
    }

    private static boolean isLineTerm(char c)
    {
        return ScriptRuntime.isJSLineTerminator(c);
    }

    private static boolean isREWhiteSpace(int c)
    {
        return ScriptRuntime.isJSWhitespaceOrLineTerminator(c);
    }

    /*
     *
     * 1. If IgnoreCase is false, return ch.
     * 2. Let u be ch converted to upper case as if by calling
     *    String.prototype.toUpperCase on the one-character string ch.
     * 3. If u does not consist of a single character, return ch.
     * 4. Let cu be u's character.
     * 5. If ch's code point value is greater than or equal to decimal 128 and cu's
     *    code point value is less than decimal 128, then return ch.
     * 6. Return cu.
     */
    private static char upcase(char ch)
    {
        if (ch < 128) {
            if ('a' <= ch && ch <= 'z') {
                return (char)(ch + ('A' - 'a'));
            }
            return ch;
        }
        char cu = Character.toUpperCase(ch);
        return (cu < 128) ? ch : cu;
    }

    private static char downcase(char ch)
    {
        if (ch < 128) {
            if ('A' <= ch && ch <= 'Z') {
                return (char)(ch + ('a' - 'A'));
            }
            return ch;
        }
        char cl = Character.toLowerCase(ch);
        return (cl < 128) ? ch : cl;

    }

/*
 * Validates and converts hex ascii value.
 */
    private static int toASCIIHexDigit(int c)
    {
        if (c < '0')
            return -1;
        if (c <= '9') {
            return c - '0';
        }
        c |= 0x20;
        if ('a' <= c && c <= 'f') {
            return c - 'a' + 10;
        }
        return -1;
    }

/*
 * Top-down regular expression grammar, based closely on Perl4.
 *
 *  regexp:     altern                  A regular expression is one or more
 *              altern '|' regexp       alternatives separated by vertical bar.
 */
    private static boolean parseDisjunction(CompilerState state)
    {
        if (!parseAlternative(state))
            return false;
        char[] source = state.cpbegin;
        int index = state.cp;
        if (index != source.length && source[index] == '|') {
            RENode result;
            ++state.cp;
            result = new RENode(REOP_ALT);
            result.kid = state.result;
            if (!parseDisjunction(state))
                return false;
            result.kid2 = state.result;
            state.result = result;
            /*
             * Look at both alternates to see if there's a FLAT or a CLASS at
             * the start of each. If so, use a prerequisite match.
             */
            if (result.kid.op == REOP_FLAT && result.kid2.op == REOP_FLAT) {
                result.op = (state.flags & JSREG_FOLD) == 0 ?
                        REOP_ALTPREREQ : REOP_ALTPREREQi;
                result.chr = result.kid.chr;
                result.index = result.kid2.chr;
                /* ALTPREREQ, uch1, uch2, <next>, ...,
                                            JUMP, <end> ... JUMP, <end> */
                state.progLength += 13;
            } else if (result.kid.op == REOP_CLASS && result.kid.index < 256
                    && result.kid2.op == REOP_FLAT && (state.flags & JSREG_FOLD) == 0) {
                result.op = REOP_ALTPREREQ2;
                result.chr = result.kid2.chr;
                result.index = result.kid.index;
                /* ALTPREREQ2, uch1, uch2, <next>, ...,
                                            JUMP, <end> ... JUMP, <end> */
                state.progLength += 13;
            } else if (result.kid.op == REOP_FLAT && result.kid2.op == REOP_CLASS
                    && result.kid2.index < 256 && (state.flags & JSREG_FOLD) == 0) {
                result.op = REOP_ALTPREREQ2;
                result.chr = result.kid.chr;
                result.index = result.kid2.index;
                /* ALTPREREQ2, uch1, uch2, <next>, ...,
                                            JUMP, <end> ... JUMP, <end> */
                state.progLength += 13;
            } else {
                /* ALT, <next>, ..., JUMP, <end> ... JUMP, <end> */
                state.progLength += 9;
            }
        }
        return true;
    }

/*
 *  altern:     item                    An alternative is one or more items,
 *              item altern             concatenated together.
 */
    private static boolean parseAlternative(CompilerState state)
    {
        RENode headTerm = null;
        RENode tailTerm = null;
        char[] source = state.cpbegin;
        while (true) {
            if (state.cp == state.cpend || source[state.cp] == '|'
                || (state.parenNesting != 0 && source[state.cp] == ')'))
            {
                if (headTerm == null) {
                    state.result = new RENode(REOP_EMPTY);
                }
                else
                    state.result = headTerm;
                return true;
            }
            if (!parseTerm(state))
                return false;
            if (headTerm == null) {
                headTerm = state.result;
                tailTerm = headTerm;
            }
            else
                tailTerm.next = state.result;
            while (tailTerm.next != null) tailTerm = tailTerm.next;
        }
    }

    /* calculate the total size of the bitmap required for a class expression */
    private static boolean
    calculateBitmapSize(CompilerState state, RENode target, char[] src,
                        int index, int end)
    {
        char rangeStart = 0;
        char c;
        int n;
        int nDigits;
        int i;
        int max = 0;
        boolean inRange = false;

        target.bmsize = 0;
        target.sense = true;

        if (index == end)
            return true;

        if (src[index] == '^') {
            ++index;
            target.sense = false;
        }

        while (index != end) {
            int localMax = 0;
            nDigits = 2;
            switch (src[index]) {
            case '\\':
                ++index;
                c = src[index++];
                switch (c) {
                case 'b':
                    localMax = 0x8;
                    break;
                case 'f':
                    localMax = 0xC;
                    break;
                case 'n':
                    localMax = 0xA;
                    break;
                case 'r':
                    localMax = 0xD;
                    break;
                case 't':
                    localMax = 0x9;
                    break;
                case 'v':
                    localMax = 0xB;
                    break;
                case 'c':
                    if ((index < end) && isControlLetter(src[index]))
                        localMax = (char)(src[index++] & 0x1F);
                    else
                        --index;
                        localMax = '\\';
                    break;
                case 'u':
                    nDigits += 2;
                    // fall thru...
                case 'x':
                    n = 0;
                    for (i = 0; (i < nDigits) && (index < end); i++) {
                        c = src[index++];
                        n = Kit.xDigitToInt(c, n);
                        if (n < 0) {
                            // Back off to accepting the original
                            // '\' as a literal
                            index -= (i + 1);
                            n = '\\';
                            break;
                        }
                    }
                    localMax = n;
                    break;
                case 'd':
                    if (inRange) {
                        reportError("msg.bad.range", "");
                        return false;
                    }
                    localMax = '9';
                    break;
                case 'D':
                case 's':
                case 'S':
                case 'w':
                case 'W':
                    if (inRange) {
                        reportError("msg.bad.range", "");
                        return false;
                    }
                    target.bmsize = 65536;
                    return true;
                case '0':
                case '1':
                case '2':
                case '3':
                case '4':
                case '5':
                case '6':
                case '7':
                    /*
                     *  This is a non-ECMA extension - decimal escapes (in this
                     *  case, octal!) are supposed to be an error inside class
                     *  ranges, but supported here for backwards compatibility.
                     *
                     */
                    n = (c - '0');
                    c = src[index];
                    if ('0' <= c && c <= '7') {
                        index++;
                        n = 8 * n + (c - '0');
                        c = src[index];
                        if ('0' <= c && c <= '7') {
                            index++;
                            i = 8 * n + (c - '0');
                            if (i <= 0377)
                                n = i;
                            else
                                index--;
                        }
                    }
                    localMax = n;
                    break;

                default:
                    localMax = c;
                    break;
                }
                break;
            default:
                localMax = src[index++];
                break;
            }
            if (inRange) {
                if (rangeStart > localMax) {
                    reportError("msg.bad.range", "");
                    return false;
                }
                inRange = false;
            }
            else {
                if (index < (end - 1)) {
                    if (src[index] == '-') {
                        ++index;
                        inRange = true;
                        rangeStart = (char)localMax;
                        continue;
                    }
                }
            }
            if ((state.flags & JSREG_FOLD) != 0){
                char cu = upcase((char)localMax);
                char cd = downcase((char)localMax);
                localMax = (cu >= cd) ? cu : cd;
            }
            if (localMax > max)
                max = localMax;
        }
        target.bmsize = max + 1;
        return true;
    }

    /*
     *  item:       assertion               An item is either an assertion or
     *              quantatom               a quantified atom.
     *
     *  assertion:  '^'                     Assertions match beginning of string
     *                                      (or line if the class static property
     *                                      RegExp.multiline is true).
     *              '$'                     End of string (or line if the class
     *                                      static property RegExp.multiline is
     *                                      true).
     *              '\b'                    Word boundary (between \w and \W).
     *              '\B'                    Word non-boundary.
     *
     *  quantatom:  atom                    An unquantified atom.
     *              quantatom '{' n ',' m '}'
     *                                      Atom must occur between n and m times.
     *              quantatom '{' n ',' '}' Atom must occur at least n times.
     *              quantatom '{' n '}'     Atom must occur exactly n times.
     *              quantatom '*'           Zero or more times (same as {0,}).
     *              quantatom '+'           One or more times (same as {1,}).
     *              quantatom '?'           Zero or one time (same as {0,1}).
     *
     *              any of which can be optionally followed by '?' for ungreedy
     *
     *  atom:       '(' regexp ')'          A parenthesized regexp (what matched
     *                                      can be addressed using a backreference,
     *                                      see '\' n below).
     *              '.'                     Matches any char except '\n'.
     *              '[' classlist ']'       A character class.
     *              '[' '^' classlist ']'   A negated character class.
     *              '\f'                    Form Feed.
     *              '\n'                    Newline (Line Feed).
     *              '\r'                    Carriage Return.
     *              '\t'                    Horizontal Tab.
     *              '\v'                    Vertical Tab.
     *              '\d'                    A digit (same as [0-9]).
     *              '\D'                    A non-digit.
     *              '\w'                    A word character, [0-9a-z_A-Z].
     *              '\W'                    A non-word character.
     *              '\s'                    A whitespace character, [ \b\f\n\r\t\v].
     *              '\S'                    A non-whitespace character.
     *              '\' n                   A backreference to the nth (n decimal
     *                                      and positive) parenthesized expression.
     *              '\' octal               An octal escape sequence (octal must be
     *                                      two or three digits long, unless it is
     *                                      0 for the null character).
     *              '\x' hex                A hex escape (hex must be two digits).
     *              '\c' ctrl               A control character, ctrl is a letter.
     *              '\' literalatomchar     Any character except one of the above
     *                                      that follow '\' in an atom.
     *              otheratomchar           Any character not first among the other
     *                                      atom right-hand sides.
     */

    private static void doFlat(CompilerState state, char c)
    {
        state.result = new RENode(REOP_FLAT);
        state.result.chr = c;
        state.result.length = 1;
        state.result.flatIndex = -1;
        state.progLength += 3;
    }

    private static int
    getDecimalValue(char c, CompilerState state, int maxValue,
                    String overflowMessageId)
    {
        boolean overflow = false;
        int start = state.cp;
        char[] src = state.cpbegin;
        int value = c - '0';
        for (; state.cp != state.cpend; ++state.cp) {
            c = src[state.cp];
            if (!isDigit(c)) {
                break;
            }
            if (!overflow) {
                int v = value * 10 + (c - '0');
                if (v < maxValue) {
                    value = v;
                } else {
                    overflow = true;
                    value = maxValue;
                }
            }
        }
        if (overflow) {
            reportError(overflowMessageId,
                        String.valueOf(src, start, state.cp - start));
        }
        return value;
    }

    private static boolean
    parseTerm(CompilerState state)
    {
        char[] src = state.cpbegin;
        char c = src[state.cp++];
        int nDigits = 2;
        int parenBaseCount = state.parenCount;
        int num;
        RENode term;
        int termStart;

        switch (c) {
        /* assertions and atoms */
        case '^':
            state.result = new RENode(REOP_BOL);
            state.progLength++;
            return true;
        case '$':
            state.result = new RENode(REOP_EOL);
            state.progLength++;
            return true;
        case '\\':
            if (state.cp < state.cpend) {
                c = src[state.cp++];
                switch (c) {
                /* assertion escapes */
                case 'b' :
                    state.result = new RENode(REOP_WBDRY);
                    state.progLength++;
                    return true;
                case 'B':
                    state.result = new RENode(REOP_WNONBDRY);
                    state.progLength++;
                    return true;
                /* Decimal escape */
                case '0':
/*
 * We're deliberately violating the ECMA 5.1 specification and allow octal
 * escapes to follow spidermonkey and general 'web reality':
 * http://wiki.ecmascript.org/doku.php?id=harmony:regexp_match_web_reality
 * http://wiki.ecmascript.org/doku.php?id=strawman:match_web_reality_spec
 */
                    reportWarning(state.cx, "msg.bad.backref", "");
                    /* octal escape */
                    num = 0;
                    // follow spidermonkey and allow multiple leading zeros,
                    // e.g. let /\0000/ match the string "\0"
                    while (num < 040 && state.cp < state.cpend) {
                        c = src[state.cp];
                        if ((c >= '0') && (c <= '7')) {
                            state.cp++;
                            num = 8 * num + (c - '0');
                        }
                        else
                            break;
                    }
                    c = (char)(num);
                    doFlat(state, c);
                    break;
                case '1':
                case '2':
                case '3':
                case '4':
                case '5':
                case '6':
                case '7':
                case '8':
                case '9':
                    termStart = state.cp - 1;
                    num = getDecimalValue(c, state, 0xFFFF,
                                          "msg.overlarge.backref");
                    if (num > state.backReferenceLimit)
                        reportWarning(state.cx, "msg.bad.backref", "");
                    /*
                     * n > count of parentheses, then treat as octal instead.
                     * Also see note above concerning 'web reality'
                     */
                    if (num > state.backReferenceLimit) {
                        state.cp = termStart;
                        if (c >= '8') {
                            // invalid octal escape, follow spidermonkey and
                            // treat as \\8 resp. \\9
                            c = '\\';
                            doFlat(state, c);
                            break;
                        }
                        state.cp++;
                        num = c - '0';
                        while (num < 040 && state.cp < state.cpend) {
                            c = src[state.cp];
                            if ((c >= '0') && (c <= '7')) {
                                state.cp++;
                                num = 8 * num + (c - '0');
                            }
                            else
                                break;
                        }
                        c = (char)(num);
                        doFlat(state, c);
                        break;
                    }
                    /* otherwise, it's a back-reference */
                    state.result = new RENode(REOP_BACKREF);
                    state.result.parenIndex = num - 1;
                    state.progLength += 3;
                    if (state.maxBackReference < num) {
                        state.maxBackReference = num;
                    }
                    break;
                /* Control escape */
                case 'f':
                    c = 0xC;
                    doFlat(state, c);
                    break;
                case 'n':
                    c = 0xA;
                    doFlat(state, c);
                    break;
                case 'r':
                    c = 0xD;
                    doFlat(state, c);
                    break;
                case 't':
                    c = 0x9;
                    doFlat(state, c);
                    break;
                case 'v':
                    c = 0xB;
                    doFlat(state, c);
                    break;
                /* Control letter */
                case 'c':
                    if ((state.cp < state.cpend) &&
                                        isControlLetter(src[state.cp]))
                        c = (char)(src[state.cp++] & 0x1F);
                    else {
                        /* back off to accepting the original '\' as a literal */
                        --state.cp;
                        c = '\\';
                    }
                    doFlat(state, c);
                    break;
                /* UnicodeEscapeSequence */
                case 'u':
                    nDigits += 2;
                    // fall thru...
                /* HexEscapeSequence */
                case 'x':
                    {
                        int n = 0;
                        int i;
                        for (i = 0; (i < nDigits)
                                && (state.cp < state.cpend); i++) {
                            c = src[state.cp++];
                            n = Kit.xDigitToInt(c, n);
                            if (n < 0) {
                                // Back off to accepting the original
                                // 'u' or 'x' as a literal
                                state.cp -= (i + 2);
                                n = src[state.cp++];
                                break;
                            }
                        }
                        c = (char)(n);
                    }
                    doFlat(state, c);
                    break;
                /* Character class escapes */
                case 'd':
                    state.result = new RENode(REOP_DIGIT);
                    state.progLength++;
                    break;
                case 'D':
                    state.result = new RENode(REOP_NONDIGIT);
                    state.progLength++;
                    break;
                case 's':
                    state.result = new RENode(REOP_SPACE);
                    state.progLength++;
                    break;
                case 'S':
                    state.result = new RENode(REOP_NONSPACE);
                    state.progLength++;
                    break;
                case 'w':
                    state.result = new RENode(REOP_ALNUM);
                    state.progLength++;
                    break;
                case 'W':
                    state.result = new RENode(REOP_NONALNUM);
                    state.progLength++;
                    break;
                /* IdentityEscape */
                default:
                    state.result = new RENode(REOP_FLAT);
                    state.result.chr = c;
                    state.result.length = 1;
                    state.result.flatIndex = state.cp - 1;
                    state.progLength += 3;
                    break;
                }
                break;
            }
            else {
                /* a trailing '\' is an error */
                reportError("msg.trail.backslash", "");
                return false;
            }
        case '(': {
            RENode result = null;
            termStart = state.cp;
            if (state.cp + 1 < state.cpend && src[state.cp] == '?'
                && ((c = src[state.cp + 1]) == '=' || c == '!' || c == ':'))
            {
                state.cp += 2;
                if (c == '=') {
                    result = new RENode(REOP_ASSERT);
                    /* ASSERT, <next>, ... ASSERTTEST */
                    state.progLength += 4;
                } else if (c == '!') {
                    result = new RENode(REOP_ASSERT_NOT);
                    /* ASSERTNOT, <next>, ... ASSERTNOTTEST */
                    state.progLength += 4;
                }
            } else {
                result = new RENode(REOP_LPAREN);
                /* LPAREN, <index>, ... RPAREN, <index> */
                state.progLength += 6;
                result.parenIndex = state.parenCount++;
            }
            ++state.parenNesting;
            if (!parseDisjunction(state))
                return false;
            if (state.cp == state.cpend || src[state.cp] != ')') {
                reportError("msg.unterm.paren", "");
                return false;
            }
            ++state.cp;
            --state.parenNesting;
            if (result != null) {
                result.kid = state.result;
                state.result = result;
            }
            break;
        }
        case ')':
          reportError("msg.re.unmatched.right.paren", "");
          return false;
        case '[':
            state.result = new RENode(REOP_CLASS);
            termStart = state.cp;
            state.result.startIndex = termStart;
            while (true) {
                if (state.cp == state.cpend) {
                    reportError("msg.unterm.class", "");
                    return false;
                }
                if (src[state.cp] == '\\')
                    state.cp++;
                else {
                    if (src[state.cp] == ']') {
                        state.result.kidlen = state.cp - termStart;
                        break;
                    }
                }
                state.cp++;
            }
            state.result.index = state.classCount++;
            /*
             * Call calculateBitmapSize now as we want any errors it finds
             * to be reported during the parse phase, not at execution.
             */
            if (!calculateBitmapSize(state, state.result, src, termStart, state.cp++))
                return false;
            state.progLength += 3; /* CLASS, <index> */
            break;

        case '.':
            state.result = new RENode(REOP_DOT);
            state.progLength++;
            break;
        case '*':
        case '+':
        case '?':
            reportError("msg.bad.quant", String.valueOf(src[state.cp - 1]));
            return false;
        default:
            state.result = new RENode(REOP_FLAT);
            state.result.chr = c;
            state.result.length = 1;
            state.result.flatIndex = state.cp - 1;
            state.progLength += 3;
            break;
        }

        term = state.result;
        if (state.cp == state.cpend) {
            return true;
        }
        boolean hasQ = false;
        switch (src[state.cp]) {
            case '+':
                state.result = new RENode(REOP_QUANT);
                state.result.min = 1;
                state.result.max = -1;
                /* <PLUS>, <parencount>, <parenindex>, <next> ... <ENDCHILD> */
                state.progLength += 8;
                hasQ = true;
                break;
            case '*':
                state.result = new RENode(REOP_QUANT);
                state.result.min = 0;
                state.result.max = -1;
                /* <STAR>, <parencount>, <parenindex>, <next> ... <ENDCHILD> */
                state.progLength += 8;
                hasQ = true;
                break;
            case '?':
                state.result = new RENode(REOP_QUANT);
                state.result.min = 0;
                state.result.max = 1;
                /* <OPT>, <parencount>, <parenindex>, <next> ... <ENDCHILD> */
                state.progLength += 8;
                hasQ = true;
                break;
            case '{':  /* balance '}' */
            {
                int min = 0;
                int max = -1;
                int leftCurl = state.cp;

               /* For Perl etc. compatibility, if quntifier does not match
                * \{\d+(,\d*)?\} exactly back off from it
                * being a quantifier, and chew it up as a literal
                * atom next time instead.
                */

                if (++state.cp < src.length && isDigit(c = src[state.cp])) {
                    ++state.cp;
                    min = getDecimalValue(c, state, 0xFFFF,
                                          "msg.overlarge.min");
                    c = src[state.cp];
                    if (c == ',') {
                        c = src[++state.cp];
                        if (isDigit(c)) {
                            ++state.cp;
                            max = getDecimalValue(c, state, 0xFFFF,
                                                  "msg.overlarge.max");
                            c = src[state.cp];
                            if (min > max) {
                                reportError("msg.max.lt.min",
                                            String.valueOf(src[state.cp]));
                                return false;
                            }
                        }
                    } else {
                        max = min;
                    }
                    /* balance '{' */
                    if (c == '}') {
                        state.result = new RENode(REOP_QUANT);
                        state.result.min = min;
                        state.result.max = max;
                        // QUANT, <min>, <max>, <parencount>,
                        // <parenindex>, <next> ... <ENDCHILD>
                        state.progLength += 12;
                        hasQ = true;
                    }
                }
                if (!hasQ) {
                    state.cp = leftCurl;
                }
                break;
            }
        }
        if (!hasQ)
            return true;

        ++state.cp;
        state.result.kid = term;
        state.result.parenIndex = parenBaseCount;
        state.result.parenCount = state.parenCount - parenBaseCount;
        if ((state.cp < state.cpend) && (src[state.cp] == '?')) {
            ++state.cp;
            state.result.greedy = false;
        }
        else
            state.result.greedy = true;
        return true;
    }

    private static void resolveForwardJump(byte[] array, int from, int pc)
    {
        if (from > pc) throw Kit.codeBug();
        addIndex(array, from, pc - from);
    }

    private static int getOffset(byte[] array, int pc)
    {
        return getIndex(array, pc);
    }

    private static int addIndex(byte[] array, int pc, int index)
    {
        if (index < 0) throw Kit.codeBug();
        if (index > 0xFFFF)
            throw Context.reportRuntimeError("Too complex regexp");
        array[pc] = (byte)(index >> 8);
        array[pc + 1] = (byte)(index);
        return pc + 2;
    }

    private static int getIndex(byte[] array, int pc)
    {
        return ((array[pc] & 0xFF) << 8) | (array[pc + 1] & 0xFF);
    }

    private static final int INDEX_LEN  = 2;

    private static int
    emitREBytecode(CompilerState state, RECompiled re, int pc, RENode t)
    {
        RENode nextAlt;
        int nextAltFixup, nextTermFixup;
        byte[] program = re.program;

        while (t != null) {
            program[pc++] = t.op;
            switch (t.op) {
            case REOP_EMPTY:
                --pc;
                break;
            case REOP_ALTPREREQ:
            case REOP_ALTPREREQi:
            case REOP_ALTPREREQ2:
                boolean ignoreCase = t.op == REOP_ALTPREREQi;
                addIndex(program, pc, ignoreCase ? upcase(t.chr) : t.chr);
                pc += INDEX_LEN;
                addIndex(program, pc, ignoreCase ? upcase((char)t.index) : t.index);
                pc += INDEX_LEN;
                // fall through to REOP_ALT
            case REOP_ALT:
                nextAlt = t.kid2;
                nextAltFixup = pc;    /* address of next alternate */
                pc += INDEX_LEN;
                pc = emitREBytecode(state, re, pc, t.kid);
                program[pc++] = REOP_JUMP;
                nextTermFixup = pc;    /* address of following term */
                pc += INDEX_LEN;
                resolveForwardJump(program, nextAltFixup, pc);
                pc = emitREBytecode(state, re, pc, nextAlt);

                program[pc++] = REOP_JUMP;
                nextAltFixup = pc;
                pc += INDEX_LEN;

                resolveForwardJump(program, nextTermFixup, pc);
                resolveForwardJump(program, nextAltFixup, pc);
                break;
            case REOP_FLAT:
                /*
                 * Consecutize FLAT's if possible.
                 */
                if (t.flatIndex != -1) {
                    while ((t.next != null) && (t.next.op == REOP_FLAT)
                            && ((t.flatIndex + t.length)
                                            == t.next.flatIndex)) {
                        t.length += t.next.length;
                        t.next = t.next.next;
                    }
                }
                if ((t.flatIndex != -1) && (t.length > 1)) {
                    if ((state.flags & JSREG_FOLD) != 0)
                        program[pc - 1] = REOP_FLATi;
                    else
                        program[pc - 1] = REOP_FLAT;
                    pc = addIndex(program, pc, t.flatIndex);
                    pc = addIndex(program, pc, t.length);
                }
                else {
                    if (t.chr < 256) {
                        if ((state.flags & JSREG_FOLD) != 0)
                            program[pc - 1] = REOP_FLAT1i;
                        else
                            program[pc - 1] = REOP_FLAT1;
                        program[pc++] = (byte)(t.chr);
                    }
                    else {
                        if ((state.flags & JSREG_FOLD) != 0)
                            program[pc - 1] = REOP_UCFLAT1i;
                        else
                            program[pc - 1] = REOP_UCFLAT1;
                        pc = addIndex(program, pc, t.chr);
                    }
                }
                break;
            case REOP_LPAREN:
                pc = addIndex(program, pc, t.parenIndex);
                pc = emitREBytecode(state, re, pc, t.kid);
                program[pc++] = REOP_RPAREN;
                pc = addIndex(program, pc, t.parenIndex);
                break;
            case REOP_BACKREF:
                pc = addIndex(program, pc, t.parenIndex);
                break;
            case REOP_ASSERT:
                nextTermFixup = pc;
                pc += INDEX_LEN;
                pc = emitREBytecode(state, re, pc, t.kid);
                program[pc++] = REOP_ASSERTTEST;
                resolveForwardJump(program, nextTermFixup, pc);
                break;
            case REOP_ASSERT_NOT:
                nextTermFixup = pc;
                pc += INDEX_LEN;
                pc = emitREBytecode(state, re, pc, t.kid);
                program[pc++] = REOP_ASSERTNOTTEST;
                resolveForwardJump(program, nextTermFixup, pc);
                break;
            case REOP_QUANT:
                if ((t.min == 0) && (t.max == -1))
                    program[pc - 1] = (t.greedy) ? REOP_STAR : REOP_MINIMALSTAR;
                else
                if ((t.min == 0) && (t.max == 1))
                    program[pc - 1] = (t.greedy) ? REOP_OPT : REOP_MINIMALOPT;
                else
                if ((t.min == 1) && (t.max == -1))
                    program[pc - 1] = (t.greedy) ? REOP_PLUS : REOP_MINIMALPLUS;
                else {
                    if (!t.greedy) program[pc - 1] = REOP_MINIMALQUANT;
                    pc = addIndex(program, pc, t.min);
                    // max can be -1 which addIndex does not accept
                    pc = addIndex(program, pc, t.max + 1);
                }
                pc = addIndex(program, pc, t.parenCount);
                pc = addIndex(program, pc, t.parenIndex);
                nextTermFixup = pc;
                pc += INDEX_LEN;
                pc = emitREBytecode(state, re, pc, t.kid);
                program[pc++] = REOP_ENDCHILD;
                resolveForwardJump(program, nextTermFixup, pc);
                break;
            case REOP_CLASS:
                if (!t.sense)
                    program[pc - 1] = REOP_NCLASS;
                pc = addIndex(program, pc, t.index);
                re.classList[t.index] = new RECharSet(t.bmsize, t.startIndex,
                                                      t.kidlen, t.sense);
                break;
            default:
                break;
            }
            t = t.next;
        }
        return pc;
    }

    private static void
    pushProgState(REGlobalData gData, int min, int max, int cp,
                  REBackTrackData backTrackLastToSave,
                  int continuationOp, int continuationPc)
    {
        gData.stateStackTop = new REProgState(gData.stateStackTop, min, max,
                                              cp, backTrackLastToSave,
                                              continuationOp, continuationPc);
    }

    private static REProgState
    popProgState(REGlobalData gData)
    {
        REProgState state = gData.stateStackTop;
        gData.stateStackTop = state.previous;
        return state;
    }

    private static void
    pushBackTrackState(REGlobalData gData, byte op, int pc)
    {
        REProgState state = gData.stateStackTop;
        gData.backTrackStackTop = new REBackTrackData(gData, op, pc,
                gData.cp, state.continuationOp, state.continuationPc);
    }

    private static void
    pushBackTrackState(REGlobalData gData, byte op, int pc,
                       int cp, int continuationOp, int continuationPc)
    {
        gData.backTrackStackTop = new REBackTrackData(gData, op, pc,
                cp, continuationOp, continuationPc);
    }

    /*
     *   Consecutive literal characters.
     */
    private static boolean
    flatNMatcher(REGlobalData gData, int matchChars,
                 int length, String input, int end)
    {
        if ((gData.cp + length) > end)
            return false;
        for (int i = 0; i < length; i++) {
            if (gData.regexp.source[matchChars + i] != input.charAt(gData.cp + i)) {
                return false;
            }
        }
        gData.cp += length;
        return true;
    }

    private static boolean
    flatNIMatcher(REGlobalData gData, int matchChars,
                  int length, String input, int end)
    {
        if ((gData.cp + length) > end)
            return false;
        char[] source = gData.regexp.source;
        for (int i = 0; i < length; i++) {
            char c1 = source[matchChars + i];
            char c2 = input.charAt(gData.cp + i);
            if (c1 != c2 && upcase(c1) != upcase(c2)) {
                return false;
            }
        }
        gData.cp += length;
        return true;
    }

    /*
    1. Evaluate DecimalEscape to obtain an EscapeValue E.
    2. If E is not a character then go to step 6.
    3. Let ch be E's character.
    4. Let A be a one-element RECharSet containing the character ch.
    5. Call CharacterSetMatcher(A, false) and return its Matcher result.
    6. E must be an integer. Let n be that integer.
    7. If n=0 or n>NCapturingParens then throw a SyntaxError exception.
    8. Return an internal Matcher closure that takes two arguments, a State x
       and a Continuation c, and performs the following:
        1. Let cap be x's captures internal array.
        2. Let s be cap[n].
        3. If s is undefined, then call c(x) and return its result.
        4. Let e be x's endIndex.
        5. Let len be s's length.
        6. Let f be e+len.
        7. If f>InputLength, return failure.
        8. If there exists an integer i between 0 (inclusive) and len (exclusive)
           such that Canonicalize(s[i]) is not the same character as
           Canonicalize(Input [e+i]), then return failure.
        9. Let y be the State (f, cap).
        10. Call c(y) and return its result.
    */
    private static boolean
    backrefMatcher(REGlobalData gData, int parenIndex,
                   String input, int end)
    {
        int len;
        int i;
        if (gData.parens == null || parenIndex >= gData.parens.length)
            return false;
        int parenContent = gData.parensIndex(parenIndex);
        if (parenContent == -1)
            return true;

        len = gData.parensLength(parenIndex);
        if ((gData.cp + len) > end)
            return false;

        if ((gData.regexp.flags & JSREG_FOLD) != 0) {
            for (i = 0; i < len; i++) {
                char c1 = input.charAt(parenContent + i);
                char c2 = input.charAt(gData.cp + i);
                if (c1 != c2 && upcase(c1) != upcase(c2))
                    return false;
            }
        }
        else if (!input.regionMatches(parenContent, input, gData.cp, len)) {
            return false;
        }
        gData.cp += len;
        return true;
    }


    /* Add a single character to the RECharSet */
    private static void
    addCharacterToCharSet(RECharSet cs, char c)
    {
        int byteIndex = (c / 8);
        if (c >= cs.length) {
            throw ScriptRuntime.constructError("SyntaxError",
                    "invalid range in character class");
        }
        cs.bits[byteIndex] |= 1 << (c & 0x7);
    }


    /* Add a character range, c1 to c2 (inclusive) to the RECharSet */
    private static void
    addCharacterRangeToCharSet(RECharSet cs, char c1, char c2)
    {
        int i;

        int byteIndex1 = (c1 / 8);
        int byteIndex2 = (c2 / 8);

        if ((c2 >= cs.length) || (c1 > c2)) {
            throw ScriptRuntime.constructError("SyntaxError",
                    "invalid range in character class");
        }

        c1 &= 0x7;
        c2 &= 0x7;

        if (byteIndex1 == byteIndex2) {
            cs.bits[byteIndex1] |= ((0xFF) >> (7 - (c2 - c1))) << c1;
        }
        else {
            cs.bits[byteIndex1] |= 0xFF << c1;
            for (i = byteIndex1 + 1; i < byteIndex2; i++)
                cs.bits[i] = (byte)0xFF;
            cs.bits[byteIndex2] |= (0xFF) >> (7 - c2);
        }
    }

    /* Compile the source of the class into a RECharSet */
    private static void
    processCharSet(REGlobalData gData, RECharSet charSet)
    {
        synchronized (charSet) {
            if (!charSet.converted) {
                processCharSetImpl(gData, charSet);
                charSet.converted = true;
            }
        }
    }


    private static void
    processCharSetImpl(REGlobalData gData, RECharSet charSet)
    {
        int src = charSet.startIndex;
        int end = src + charSet.strlength;

        char rangeStart = 0, thisCh;
        int byteLength;
        char c;
        int n;
        int nDigits;
        int i;
        boolean inRange = false;

        byteLength = (charSet.length + 7) / 8;
        charSet.bits = new byte[byteLength];

        if (src == end)
            return;

        if (gData.regexp.source[src] == '^') {
            assert (!charSet.sense);
            ++src;
        } else {
            assert (charSet.sense);
        }

        while (src != end) {
            nDigits = 2;
            switch (gData.regexp.source[src]) {
            case '\\':
                ++src;
                c = gData.regexp.source[src++];
                switch (c) {
                case 'b':
                    thisCh = 0x8;
                    break;
                case 'f':
                    thisCh = 0xC;
                    break;
                case 'n':
                    thisCh = 0xA;
                    break;
                case 'r':
                    thisCh = 0xD;
                    break;
                case 't':
                    thisCh = 0x9;
                    break;
                case 'v':
                    thisCh = 0xB;
                    break;
                case 'c':
                    if ((src < end) && isControlLetter(gData.regexp.source[src]))
                        thisCh = (char)(gData.regexp.source[src++] & 0x1F);
                    else {
                        --src;
                        thisCh = '\\';
                    }
                    break;
                case 'u':
                    nDigits += 2;
                    // fall thru
                case 'x':
                    n = 0;
                    for (i = 0; (i < nDigits) && (src < end); i++) {
                        c = gData.regexp.source[src++];
                        int digit = toASCIIHexDigit(c);
                        if (digit < 0) {
                            /* back off to accepting the original '\'
                             * as a literal
                             */
                            src -= (i + 1);
                            n = '\\';
                            break;
                        }
                        n = (n << 4) | digit;
                    }
                    thisCh = (char)(n);
                    break;
                case '0':
                case '1':
                case '2':
                case '3':
                case '4':
                case '5':
                case '6':
                case '7':
                    /*
                     *  This is a non-ECMA extension - decimal escapes (in this
                     *  case, octal!) are supposed to be an error inside class
                     *  ranges, but supported here for backwards compatibility.
                     *
                     */
                    n = (c - '0');
                    c = gData.regexp.source[src];
                    if ('0' <= c && c <= '7') {
                        src++;
                        n = 8 * n + (c - '0');
                        c = gData.regexp.source[src];
                        if ('0' <= c && c <= '7') {
                            src++;
                            i = 8 * n + (c - '0');
                            if (i <= 0377)
                                n = i;
                            else
                                src--;
                        }
                    }
                    thisCh = (char)(n);
                    break;

                case 'd':
                    addCharacterRangeToCharSet(charSet, '0', '9');
                    continue;   /* don't need range processing */
                case 'D':
                    addCharacterRangeToCharSet(charSet, (char)0, (char)('0' - 1));
                    addCharacterRangeToCharSet(charSet, (char)('9' + 1),
                                                (char)(charSet.length - 1));
                    continue;
                case 's':
                    for (i = (charSet.length - 1); i >= 0; i--)
                        if (isREWhiteSpace(i))
                            addCharacterToCharSet(charSet, (char)(i));
                    continue;
                case 'S':
                    for (i = (charSet.length - 1); i >= 0; i--)
                        if (!isREWhiteSpace(i))
                            addCharacterToCharSet(charSet, (char)(i));
                    continue;
                case 'w':
                    for (i = (charSet.length - 1); i >= 0; i--)
                        if (isWord((char)i))
                            addCharacterToCharSet(charSet, (char)(i));
                    continue;
                case 'W':
                    for (i = (charSet.length - 1); i >= 0; i--)
                        if (!isWord((char)i))
                            addCharacterToCharSet(charSet, (char)(i));
                    continue;
                default:
                    thisCh = c;
                    break;

                }
                break;

            default:
                thisCh = gData.regexp.source[src++];
                break;

            }
            if (inRange) {
                if ((gData.regexp.flags & JSREG_FOLD) != 0) {
                    assert(rangeStart <= thisCh);
                    for (c = rangeStart; c <= thisCh;) {
                        addCharacterToCharSet(charSet, c);
                        char uch = upcase(c);
                        char dch = downcase(c);
                        if (c != uch)
                            addCharacterToCharSet(charSet, uch);
                        if (c != dch)
                            addCharacterToCharSet(charSet, dch);
                        if (++c == 0)
                            break; // overflow
                    }
                } else {
                    addCharacterRangeToCharSet(charSet, rangeStart, thisCh);
                }
                inRange = false;
            }
            else {
                if ((gData.regexp.flags & JSREG_FOLD) != 0) {
                    addCharacterToCharSet(charSet, upcase(thisCh));
                    addCharacterToCharSet(charSet, downcase(thisCh));
                } else {
                    addCharacterToCharSet(charSet, thisCh);
                }
                if (src < (end - 1)) {
                    if (gData.regexp.source[src] == '-') {
                        ++src;
                        inRange = true;
                        rangeStart = thisCh;
                    }
                }
            }
        }
    }


    /*
     *   Initialize the character set if it this is the first call.
     *   Test the bit - if the ^ flag was specified, non-inclusion is a success
     */
    private static boolean
    classMatcher(REGlobalData gData, RECharSet charSet, char ch)
    {
        if (!charSet.converted) {
            processCharSet(gData, charSet);
        }

        int byteIndex = ch >> 3;
        return (charSet.length == 0 ||
                ch >= charSet.length ||
                (charSet.bits[byteIndex] & (1 << (ch & 0x7))) == 0) ^ charSet.sense;
    }

    private static boolean reopIsSimple(int op) {
        return op >= REOP_SIMPLE_START && op <= REOP_SIMPLE_END;
    }

    /*
     *   Apply the current op against the given input to see if
     *   it's going to match or fail. Return false if we don't
     *   get a match, true if we do and update the state of the
     *   input and pc if the update flag is true.
     */
    private static int simpleMatch(REGlobalData gData, String input, int op,
                                   byte[] program, int pc, int end, boolean updatecp)
    {
        boolean result = false;
        char matchCh;
        int parenIndex;
        int offset, length, index;
        int startcp = gData.cp;

        switch (op) {
            case REOP_EMPTY:
                result = true;
                break;
            case REOP_BOL:
                if (gData.cp != 0) {
                    if (!gData.multiline || !isLineTerm(input.charAt(gData.cp - 1))) {
                        break;
                    }
                }
                result = true;
                break;
            case REOP_EOL:
                if (gData.cp != end) {
                    if (!gData.multiline || !isLineTerm(input.charAt(gData.cp))) {
                        break;
                    }
                }
                result = true;
                break;
            case REOP_WBDRY:
                result = ((gData.cp == 0 || !isWord(input.charAt(gData.cp - 1)))
                        ^ !((gData.cp < end) && isWord(input.charAt(gData.cp))));
                break;
            case REOP_WNONBDRY:
                result = ((gData.cp == 0 || !isWord(input.charAt(gData.cp - 1)))
                        ^ ((gData.cp < end) && isWord(input.charAt(gData.cp))));
                break;
            case REOP_DOT:
                if (gData.cp != end && !isLineTerm(input.charAt(gData.cp))) {
                    result = true;
                    gData.cp++;
                }
                break;
            case REOP_DIGIT:
                if (gData.cp != end && isDigit(input.charAt(gData.cp))) {
                    result = true;
                    gData.cp++;
                }
                break;
            case REOP_NONDIGIT:
                if (gData.cp != end && !isDigit(input.charAt(gData.cp))) {
                    result = true;
                    gData.cp++;
                }
                break;
            case REOP_ALNUM:
                if (gData.cp != end && isWord(input.charAt(gData.cp))) {
                    result = true;
                    gData.cp++;
                }
                break;
            case REOP_NONALNUM:
                if (gData.cp != end && !isWord(input.charAt(gData.cp))) {
                    result = true;
                    gData.cp++;
                }
                break;
            case REOP_SPACE:
                if (gData.cp != end && isREWhiteSpace(input.charAt(gData.cp))) {
                    result = true;
                    gData.cp++;
                }
                break;
            case REOP_NONSPACE:
                if (gData.cp != end && !isREWhiteSpace(input.charAt(gData.cp))) {
                    result = true;
                    gData.cp++;
                }
                break;
            case REOP_BACKREF:
            {
                parenIndex = getIndex(program, pc);
                pc += INDEX_LEN;
                result = backrefMatcher(gData, parenIndex, input, end);
            }
            break;
            case REOP_FLAT:
            {
                offset = getIndex(program, pc);
                pc += INDEX_LEN;
                length = getIndex(program, pc);
                pc += INDEX_LEN;
                result = flatNMatcher(gData, offset, length, input, end);
            }
            break;
            case REOP_FLAT1:
            {
                matchCh = (char)(program[pc++] & 0xFF);
                if (gData.cp != end && input.charAt(gData.cp) == matchCh) {
                    result = true;
                    gData.cp++;
                }
            }
            break;
            case REOP_FLATi:
            {
                offset = getIndex(program, pc);
                pc += INDEX_LEN;
                length = getIndex(program, pc);
                pc += INDEX_LEN;
                result = flatNIMatcher(gData, offset, length, input, end);
            }
            break;
            case REOP_FLAT1i:
            {
                matchCh = (char)(program[pc++] & 0xFF);
                if (gData.cp != end) {
                    char c = input.charAt(gData.cp);
                    if (matchCh == c || upcase(matchCh) == upcase(c)) {
                        result = true;
                        gData.cp++;
                    }
                }
            }
            break;
            case REOP_UCFLAT1:
            {
                matchCh = (char)getIndex(program, pc);
                pc += INDEX_LEN;
                if (gData.cp != end && input.charAt(gData.cp) == matchCh) {
                    result = true;
                    gData.cp++;
                }
            }
            break;
            case REOP_UCFLAT1i:
            {
                matchCh = (char)getIndex(program, pc);
                pc += INDEX_LEN;
                if (gData.cp != end) {
                    char c = input.charAt(gData.cp);
                    if (matchCh == c || upcase(matchCh) == upcase(c)) {
                        result = true;
                        gData.cp++;
                    }
                }
            }
            break;

            case REOP_CLASS:
            case REOP_NCLASS:
            {
                index = getIndex(program, pc);
                pc += INDEX_LEN;
                if (gData.cp != end) {
                    if (classMatcher(gData, gData.regexp.classList[index],
                            input.charAt(gData.cp)))
                    {
                        gData.cp++;
                        result = true;
                        break;
                    }
                }
            }
            break;

            default:
                throw Kit.codeBug();
        }
        if (result) {
            if (!updatecp)
                gData.cp = startcp;
            return pc;
        }
        gData.cp = startcp;
        return -1;
    }


    private static boolean
    executeREBytecode(REGlobalData gData, String input, int end)
    {
        int pc = 0;
        byte program[] = gData.regexp.program;
        int continuationOp = REOP_END;
        int continuationPc = 0;
        boolean result = false;

        int op = program[pc++];

        /*
         * If the first node is a simple match, step the index into the string
         * until that match is made, or fail if it can't be found at all.
         */
        if (gData.regexp.anchorCh < 0 && reopIsSimple(op)) {
            boolean anchor = false;
            while (gData.cp <= end) {
                int match = simpleMatch(gData, input, op, program, pc, end, true);
                if (match >= 0) {
                    anchor = true;
                    pc = match;    /* accept skip to next opcode */
                    op = program[pc++];
                    break;
                }
                gData.skipped++;
                gData.cp++;
            }
            if (!anchor)
                return false;
        }

        for (;;) {

            if (reopIsSimple(op)) {
                int match = simpleMatch(gData, input, op, program, pc, end, true);
                result = match >= 0;
                if (result)
                    pc = match;    /* accept skip to next opcode */
            } else {
                switchStatement:
                switch (op) {
                    case REOP_ALTPREREQ:
                    case REOP_ALTPREREQi:
                    case REOP_ALTPREREQ2:
                    {
                        char matchCh1 = (char)getIndex(program, pc);
                        pc += INDEX_LEN;
                        char matchCh2 = (char)getIndex(program, pc);
                        pc += INDEX_LEN;

                        if (gData.cp == end) {
                            result = false;
                            break;
                        }
                        char c = input.charAt(gData.cp);
                        if (op == REOP_ALTPREREQ2) {
                            if (c != matchCh1 &&
                                !classMatcher(gData, gData.regexp.classList[matchCh2], c)) {
                                result = false;
                                break;
                            }
                        } else {
                            if (op == REOP_ALTPREREQi)
                                c = upcase(c);
                            if (c != matchCh1 && c != matchCh2) {
                                result = false;
                                break;
                            }
                        }
                    }
                    /* else false thru... */
                    case REOP_ALT:
                    {
                        int nextpc = pc + getOffset(program, pc);
                        pc += INDEX_LEN;
                        op = program[pc++];
                        int startcp = gData.cp;
                        if (reopIsSimple(op)) {
                            int match = simpleMatch(gData, input, op, program, pc, end, true);
                            if (match < 0) {
                                op = program[nextpc++];
                                pc = nextpc;
                                continue;
                            }
                            result = true;
                            pc = match;
                            op = program[pc++];
                        }
                        byte nextop = program[nextpc++];
                        pushBackTrackState(gData, nextop, nextpc, startcp,
                                continuationOp, continuationPc);
                    }
                    continue;

                    case REOP_JUMP:
                    {
                        int offset = getOffset(program, pc);
                        pc += offset;
                        op = program[pc++];
                    }
                    continue;


                    case REOP_LPAREN:
                    {
                        int parenIndex = getIndex(program, pc);
                        pc += INDEX_LEN;
                        gData.setParens(parenIndex, gData.cp, 0);
                        op = program[pc++];
                    }
                    continue;
                    case REOP_RPAREN:
                    {
                        int parenIndex = getIndex(program, pc);
                        pc += INDEX_LEN;
                        int cap_index = gData.parensIndex(parenIndex);
                        gData.setParens(parenIndex, cap_index,
                                gData.cp - cap_index);
                        op = program[pc++];
                    }
                    continue;

                    case REOP_ASSERT:
                    {
                        int nextpc = pc + getIndex(program, pc); /* start of term after ASSERT */
                        pc += INDEX_LEN;                         /* start of ASSERT child */
                        op = program[pc++];
                        if (reopIsSimple(op) && simpleMatch(gData, input, op, program, pc, end, false) < 0) {
                            result = false;
                            break;
                        }
                        pushProgState(gData, 0, 0, gData.cp, gData.backTrackStackTop,
                                continuationOp, continuationPc);
                        pushBackTrackState(gData, REOP_ASSERTTEST, nextpc);
                    }
                    continue;
                    case REOP_ASSERT_NOT:
                    {
                        int nextpc = pc + getIndex(program, pc); /* start of term after ASSERT */
                        pc += INDEX_LEN;                         /* start of ASSERT child */
                        op = program[pc++];
                        if (reopIsSimple(op)) {
                            int match = simpleMatch(gData, input, op, program, pc, end, false);
                            if (match >= 0 && program[match] == REOP_ASSERTNOTTEST) {
                                result = false;
                                break;
                            }
                        }
                        pushProgState(gData, 0, 0, gData.cp, gData.backTrackStackTop,
                                continuationOp, continuationPc);
                        pushBackTrackState(gData, REOP_ASSERTNOTTEST, nextpc);
                    }
                    continue;

                    case REOP_ASSERTTEST:
                    case REOP_ASSERTNOTTEST:
                    {
                        REProgState state = popProgState(gData);
                        gData.cp = state.index;
                        gData.backTrackStackTop = state.backTrack;
                        continuationPc = state.continuationPc;
                        continuationOp = state.continuationOp;
                        if (op == REOP_ASSERTNOTTEST) {
                            result = !result;
                        }
                    }
                    break;

                    case REOP_STAR:
                    case REOP_PLUS:
                    case REOP_OPT:
                    case REOP_QUANT:
                    case REOP_MINIMALSTAR:
                    case REOP_MINIMALPLUS:
                    case REOP_MINIMALOPT:
                    case REOP_MINIMALQUANT:
                    {
                        int min, max;
                        boolean greedy = false;
                        switch (op) {
                            case REOP_STAR:
                                greedy = true;
                                // fallthrough
                            case REOP_MINIMALSTAR:
                                min = 0;
                                max = -1;
                                break;
                            case REOP_PLUS:
                                greedy = true;
                                // fallthrough
                            case REOP_MINIMALPLUS:
                                min = 1;
                                max = -1;
                                break;
                            case REOP_OPT:
                                greedy = true;
                                // fallthrough
                            case REOP_MINIMALOPT:
                                min = 0;
                                max = 1;
                                break;
                            case REOP_QUANT:
                                greedy = true;
                                // fallthrough
                            case REOP_MINIMALQUANT:
                                min = getOffset(program, pc);
                                pc += INDEX_LEN;
                                // See comments in emitREBytecode for " - 1" reason
                                max = getOffset(program, pc) - 1;
                                pc += INDEX_LEN;
                                break;
                            default:
                                throw Kit.codeBug();
                        }
                        pushProgState(gData, min, max, gData.cp, null,
                                continuationOp, continuationPc);
                        if (greedy) {
                            pushBackTrackState(gData, REOP_REPEAT, pc);
                            continuationOp = REOP_REPEAT;
                            continuationPc = pc;
                            /* Step over <parencount>, <parenindex> & <next> */
                            pc += 3 * INDEX_LEN;
                            op = program[pc++];
                        } else {
                            if (min != 0) {
                                continuationOp = REOP_MINIMALREPEAT;
                                continuationPc = pc;
                                /* <parencount> <parenindex> & <next> */
                                pc += 3 * INDEX_LEN;
                                op = program[pc++];
                            } else {
                                pushBackTrackState(gData, REOP_MINIMALREPEAT, pc);
                                popProgState(gData);
                                pc += 2 * INDEX_LEN;  // <parencount> & <parenindex>
                                pc = pc + getOffset(program, pc);
                                op = program[pc++];
                            }
                        }
                    }
                    continue;

                    case REOP_ENDCHILD: /* marks the end of a quantifier child */
                        // If we have not gotten a result here, it is because of an
                        // empty match.  Do the same thing REOP_EMPTY would do.
                        result = true;
                        // Use the current continuation.
                        pc = continuationPc;
                        op = continuationOp;
                        continue;

                    case REOP_REPEAT:
                    {
                        int nextpc, nextop;
                        do {
                            REProgState state = popProgState(gData);
                            if (!result) {
                                // Failed, see if we have enough children.
                                if (state.min == 0)
                                    result = true;
                                continuationPc = state.continuationPc;
                                continuationOp = state.continuationOp;
                                pc += 2 * INDEX_LEN;  /* <parencount> & <parenindex> */
                                pc += getOffset(program, pc);
                                break switchStatement;
                            }
                            if (state.min == 0 && gData.cp == state.index) {
                                // matched an empty string, that'll get us nowhere
                                result = false;
                                continuationPc = state.continuationPc;
                                continuationOp = state.continuationOp;
                                pc += 2 * INDEX_LEN;
                                pc += getOffset(program, pc);
                                break switchStatement;
                            }
                            int new_min = state.min, new_max = state.max;
                            if (new_min != 0) new_min--;
                            if (new_max != -1) new_max--;
                            if (new_max == 0) {
                                result = true;
                                continuationPc = state.continuationPc;
                                continuationOp = state.continuationOp;
                                pc += 2 * INDEX_LEN;
                                pc += getOffset(program, pc);
                                break switchStatement;
                            }
                            nextpc = pc + 3 * INDEX_LEN;
                            nextop = program[nextpc];
                            int startcp = gData.cp;
                            if (reopIsSimple(nextop)) {
                                nextpc++;
                                int match = simpleMatch(gData, input, nextop, program, nextpc, end, true);
                                if (match < 0) {
                                    result = (new_min == 0);
                                    continuationPc = state.continuationPc;
                                    continuationOp = state.continuationOp;
                                    pc += 2 * INDEX_LEN;  /* <parencount> & <parenindex> */
                                    pc += getOffset(program, pc);
                                    break switchStatement;
                                }
                                result = true;
                                nextpc = match;
                            }
                            continuationOp = REOP_REPEAT;
                            continuationPc = pc;
                            pushProgState(gData, new_min, new_max, startcp, null,
                                    state.continuationOp, state.continuationPc);
                            if (new_min == 0) {
                                pushBackTrackState(gData, REOP_REPEAT, pc, startcp,
                                        state.continuationOp, state.continuationPc);
                                int parenCount = getIndex(program, pc);
                                int parenIndex = getIndex(program, pc + INDEX_LEN);
                                for (int k = 0; k < parenCount; k++) {
                                    gData.setParens(parenIndex + k, -1, 0);
                                }
                            }
                        } while (program[nextpc] == REOP_ENDCHILD);

                        pc = nextpc;
                        op = program[pc++];
                    }
                    continue;

                    case REOP_MINIMALREPEAT:
                    {
                        REProgState state = popProgState(gData);
                        if (!result) {
                            //
                            // Non-greedy failure - try to consume another child.
                            //
                            if (state.max == -1 || state.max > 0) {
                                pushProgState(gData, state.min, state.max, gData.cp, null,
                                        state.continuationOp, state.continuationPc);
                                continuationOp = REOP_MINIMALREPEAT;
                                continuationPc = pc;
                                int parenCount = getIndex(program, pc);
                                pc += INDEX_LEN;
                                int parenIndex = getIndex(program, pc);
                                pc += 2 * INDEX_LEN;
                                for (int k = 0; k < parenCount; k++) {
                                    gData.setParens(parenIndex + k, -1, 0);
                                }
                                op = program[pc++];
                                continue;
                            } else {
                                // Don't need to adjust pc since we're going to pop.
                                continuationPc = state.continuationPc;
                                continuationOp = state.continuationOp;
                                break;
                            }
                        } else {
                            if (state.min == 0 && gData.cp == state.index) {
                                // Matched an empty string, that'll get us nowhere.
                                result = false;
                                continuationPc = state.continuationPc;
                                continuationOp = state.continuationOp;
                                break;
                            }
                            int new_min = state.min, new_max = state.max;
                            if (new_min != 0) new_min--;
                            if (new_max != -1) new_max--;
                            pushProgState(gData, new_min, new_max, gData.cp, null,
                                    state.continuationOp, state.continuationPc);
                            if (new_min != 0) {
                                continuationOp = REOP_MINIMALREPEAT;
                                continuationPc = pc;
                                int parenCount = getIndex(program, pc);
                                pc += INDEX_LEN;
                                int parenIndex = getIndex(program, pc);
                                pc += 2 * INDEX_LEN;
                                for (int k = 0; k < parenCount; k++) {
                                    gData.setParens(parenIndex + k, -1, 0);
                                }
                                op = program[pc++];
                            } else {
                                continuationPc = state.continuationPc;
                                continuationOp = state.continuationOp;
                                pushBackTrackState(gData, REOP_MINIMALREPEAT, pc);
                                popProgState(gData);
                                pc += 2 * INDEX_LEN;
                                pc = pc + getOffset(program, pc);
                                op = program[pc++];
                            }
                            continue;
                        }
                    }

                    case REOP_END:
                        return true;

                    default:
                        throw Kit.codeBug("invalid bytecode");

                }
            }
            /*
             *  If the match failed and there's a backtrack option, take it.
             *  Otherwise this is a complete and utter failure.
             */
            if (!result) {
                REBackTrackData backTrackData = gData.backTrackStackTop;
                if (backTrackData != null) {
                    gData.backTrackStackTop = backTrackData.previous;
                    gData.parens = backTrackData.parens;
                    gData.cp = backTrackData.cp;
                    gData.stateStackTop = backTrackData.stateStackTop;
                    continuationOp = backTrackData.continuationOp;
                    continuationPc = backTrackData.continuationPc;
                    pc = backTrackData.pc;
                    op = backTrackData.op;
                    continue;
                }
                else
                    return false;
            }

            op = program[pc++];
        }

    }

    private static boolean
    matchRegExp(REGlobalData gData, RECompiled re,
                String input, int start, int end, boolean multiline)
    {
        if (re.parenCount != 0) {
            gData.parens = new long[re.parenCount];
        } else {
            gData.parens = null;
        }

        gData.backTrackStackTop = null;
        gData.stateStackTop = null;

        gData.multiline = multiline || (re.flags & JSREG_MULTILINE) != 0;
        gData.regexp = re;

        int anchorCh = gData.regexp.anchorCh;
        //
        // have to include the position beyond the last character
        //  in order to detect end-of-input/line condition
        //
        for (int i = start; i <= end; ++i) {
            //
            // If the first node is a literal match, step the index into
            // the string until that match is made, or fail if it can't be
            // found at all.
            //
            if (anchorCh >= 0) {
                for (;;) {
                    if (i == end) {
                        return false;
                    }
                    char matchCh = input.charAt(i);
                    if (matchCh == anchorCh ||
                            ((gData.regexp.flags & JSREG_FOLD) != 0
                             && upcase(matchCh) == upcase((char)anchorCh)))
                    {
                        break;
                    }
                    ++i;
                }
            }
            gData.cp = i;
            gData.skipped = i - start;
            for (int j = 0; j < re.parenCount; j++) {
                gData.parens[j] = -1l;
            }
            boolean result = executeREBytecode(gData, input, end);

            gData.backTrackStackTop = null;
            gData.stateStackTop = null;
            if (result) {
                return true;
            }
            if (anchorCh == ANCHOR_BOL && !gData.multiline) {
                gData.skipped = end;
                return false;
            }
            i = start + gData.skipped;
        }
        return false;
    }

    /*
     * indexp is assumed to be an array of length 1
     */
    Object executeRegExp(Context cx, Scriptable scope, RegExpImpl res,
                         String str, int indexp[], int matchType)
    {
        REGlobalData gData = new REGlobalData();

        int start = indexp[0];
        int end = str.length();
        if (start > end)
            start = end;
        //
        // Call the recursive matcher to do the real work.
        //
        boolean matches = matchRegExp(gData, re, str, start, end,
                                      res.multiline);
        if (!matches) {
            if (matchType != PREFIX) return null;
            return Undefined.instance;
        }
        int index = gData.cp;
        int ep = indexp[0] = index;
        int matchlen = ep - (start + gData.skipped);
        index -= matchlen;
        Object result;
        Scriptable obj;

        if (matchType == TEST) {
            /*
             * Testing for a match and updating cx.regExpImpl: don't allocate
             * an array object, do return true.
             */
            result = Boolean.TRUE;
            obj = null;
        }
        else {
            /*
             * The array returned on match has element 0 bound to the matched
             * string, elements 1 through re.parenCount bound to the paren
             * matches, an index property telling the length of the left context,
             * and an input property referring to the input string.
             */
            result = cx.newArray(scope, 0);
            obj = (Scriptable) result;

            String matchstr = str.substring(index, index + matchlen);
            obj.put(0, obj, matchstr);
        }

        if (re.parenCount == 0) {
            res.parens = null;
            res.lastParen = SubString.emptySubString;
        } else {
            SubString parsub = null;
            int num;
            res.parens = new SubString[re.parenCount];
            for (num = 0; num < re.parenCount; num++) {
                int cap_index = gData.parensIndex(num);
                String parstr;
                if (cap_index != -1) {
                    int cap_length = gData.parensLength(num);
                    parsub = new SubString(str, cap_index, cap_length);
                    res.parens[num] = parsub;
                    if (matchType != TEST)
                        obj.put(num+1, obj, parsub.toString());
                }
                else {
                    if (matchType != TEST)
                        obj.put(num+1, obj, Undefined.instance);
                }
            }
            res.lastParen = parsub;
        }

        if (! (matchType == TEST)) {
            /*
             * Define the index and input properties last for better for/in loop
             * order (so they come after the elements).
             */
            obj.put("index", obj, Integer.valueOf(start + gData.skipped));
            obj.put("input", obj, str);
        }

        if (res.lastMatch == null) {
            res.lastMatch = new SubString();
            res.leftContext = new SubString();
            res.rightContext = new SubString();
        }
        res.lastMatch.str = str;
        res.lastMatch.index = index;
        res.lastMatch.length = matchlen;

        res.leftContext.str = str;
        if (cx.getLanguageVersion() == Context.VERSION_1_2) {
            /*
             * JS1.2 emulated Perl4.0.1.8 (patch level 36) for global regexps used
             * in scalar contexts, and unintentionally for the string.match "list"
             * psuedo-context.  On "hi there bye", the following would result:
             *
             * Language     while(/ /g){print("$`");}   s/ /$`/g
             * perl4.036    "hi", "there"               "hihitherehi therebye"
             * perl5        "hi", "hi there"            "hihitherehi therebye"
             * js1.2        "hi", "there"               "hihitheretherebye"
             *
             * Insofar as JS1.2 always defined $` as "left context from the last
             * match" for global regexps, it was more consistent than perl4.
             */
            res.leftContext.index = start;
            res.leftContext.length = gData.skipped;
        } else {
            /*
             * For JS1.3 and ECMAv2, emulate Perl5 exactly:
             *
             * js1.3        "hi", "hi there"            "hihitherehi therebye"
             */
            res.leftContext.index = 0;
            res.leftContext.length = start + gData.skipped;
        }

        res.rightContext.str = str;
        res.rightContext.index = ep;
        res.rightContext.length = end - ep;

        return result;
    }

    int getFlags()
    {
        return re.flags;
    }

    private static void reportWarning(Context cx, String messageId, String arg)
    {
        if (cx.hasFeature(Context.FEATURE_STRICT_MODE)) {
            String msg = ScriptRuntime.getMessage1(messageId, arg);
            Context.reportWarning(msg);
        }
    }

    private static void reportError(String messageId, String arg)
    {
        String msg = ScriptRuntime.getMessage1(messageId, arg);
        throw ScriptRuntime.constructError("SyntaxError", msg);
    }

// #string_id_map#

    private static final int
        Id_lastIndex    = 1,
        Id_source       = 2,
        Id_global       = 3,
        Id_ignoreCase   = 4,
        Id_multiline    = 5,

        MAX_INSTANCE_ID = 5;

    @Override
    protected int getMaxInstanceId()
    {
        return MAX_INSTANCE_ID;
    }

    @Override
    protected int findInstanceIdInfo(String s)
    {
        int id;
// #generated# Last update: 2007-05-09 08:16:24 EDT
        L0: { id = 0; String X = null; int c;
            int s_length = s.length();
            if (s_length==6) {
                c=s.charAt(0);
                if (c=='g') { X="global";id=Id_global; }
                else if (c=='s') { X="source";id=Id_source; }
            }
            else if (s_length==9) {
                c=s.charAt(0);
                if (c=='l') { X="lastIndex";id=Id_lastIndex; }
                else if (c=='m') { X="multiline";id=Id_multiline; }
            }
            else if (s_length==10) { X="ignoreCase";id=Id_ignoreCase; }
            if (X!=null && X!=s && !X.equals(s)) id = 0;
            break L0;
        }
// #/generated#
// #/string_id_map#

        if (id == 0) return super.findInstanceIdInfo(s);

        int attr;
        switch (id) {
          case Id_lastIndex:
            attr = lastIndexAttr;
            break;
          case Id_source:
          case Id_global:
          case Id_ignoreCase:
          case Id_multiline:
            attr = PERMANENT | READONLY | DONTENUM;
            break;
          default:
            throw new IllegalStateException();
        }
        return instanceIdInfo(attr, id);
    }

    @Override
    protected String getInstanceIdName(int id)
    {
        switch (id) {
            case Id_lastIndex:  return "lastIndex";
            case Id_source:     return "source";
            case Id_global:     return "global";
            case Id_ignoreCase: return "ignoreCase";
            case Id_multiline:  return "multiline";
        }
        return super.getInstanceIdName(id);
    }

    @Override
    protected Object getInstanceIdValue(int id)
    {
        switch (id) {
          case Id_lastIndex:
            return lastIndex;
          case Id_source:
            return new String(re.source);
          case Id_global:
            return ScriptRuntime.wrapBoolean((re.flags & JSREG_GLOB) != 0);
          case Id_ignoreCase:
            return ScriptRuntime.wrapBoolean((re.flags & JSREG_FOLD) != 0);
          case Id_multiline:
            return ScriptRuntime.wrapBoolean((re.flags & JSREG_MULTILINE) != 0);
        }
        return super.getInstanceIdValue(id);
    }

    @Override
    protected void setInstanceIdValue(int id, Object value)
    {
        switch (id) {
          case Id_lastIndex:
            lastIndex = value;
            return;
          case Id_source:
          case Id_global:
          case Id_ignoreCase:
          case Id_multiline:
            return;
        }
        super.setInstanceIdValue(id, value);
    }

    @Override
    protected void setInstanceIdAttributes(int id, int attr) {
        switch (id) {
          case Id_lastIndex:
            lastIndexAttr = attr;
            return;
        }
        super.setInstanceIdAttributes(id, attr);
    }

    @Override
    protected void initPrototypeId(int id)
    {
        String s;
        int arity;
        switch (id) {
          case Id_compile:  arity=2; s="compile";  break;
          case Id_toString: arity=0; s="toString"; break;
          case Id_toSource: arity=0; s="toSource"; break;
          case Id_exec:     arity=1; s="exec";     break;
          case Id_test:     arity=1; s="test";     break;
          case Id_prefix:   arity=1; s="prefix";   break;
          default: throw new IllegalArgumentException(String.valueOf(id));
        }
        initPrototypeMethod(REGEXP_TAG, id, s, arity);
    }

    @Override
    public Object execIdCall(IdFunctionObject f, Context cx, Scriptable scope,
                             Scriptable thisObj, Object[] args)
    {
        if (!f.hasTag(REGEXP_TAG)) {
            return super.execIdCall(f, cx, scope, thisObj, args);
        }
        int id = f.methodId();
        switch (id) {
          case Id_compile:
            return realThis(thisObj, f).compile(cx, scope, args);

          case Id_toString:
          case Id_toSource:
            return realThis(thisObj, f).toString();

          case Id_exec:
            return realThis(thisObj, f).execSub(cx, scope, args, MATCH);

          case Id_test: {
            Object x = realThis(thisObj, f).execSub(cx, scope, args, TEST);
            return Boolean.TRUE.equals(x) ? Boolean.TRUE : Boolean.FALSE;
          }

          case Id_prefix:
            return realThis(thisObj, f).execSub(cx, scope, args, PREFIX);
        }
        throw new IllegalArgumentException(String.valueOf(id));
    }

    private static NativeRegExp realThis(Scriptable thisObj, IdFunctionObject f)
    {
        if (!(thisObj instanceof NativeRegExp))
            throw incompatibleCallError(f);
        return (NativeRegExp)thisObj;
    }

// #string_id_map#
    @Override
    protected int findPrototypeId(String s)
    {
        int id;
// #generated# Last update: 2007-05-09 08:16:24 EDT
        L0: { id = 0; String X = null; int c;
            L: switch (s.length()) {
            case 4: c=s.charAt(0);
                if (c=='e') { X="exec";id=Id_exec; }
                else if (c=='t') { X="test";id=Id_test; }
                break L;
            case 6: X="prefix";id=Id_prefix; break L;
            case 7: X="compile";id=Id_compile; break L;
            case 8: c=s.charAt(3);
                if (c=='o') { X="toSource";id=Id_toSource; }
                else if (c=='t') { X="toString";id=Id_toString; }
                break L;
            }
            if (X!=null && X!=s && !X.equals(s)) id = 0;
            break L0;
        }
// #/generated#
        return id;
    }

    private static final int
        Id_compile       = 1,
        Id_toString      = 2,
        Id_toSource      = 3,
        Id_exec          = 4,
        Id_test          = 5,
        Id_prefix        = 6,

        MAX_PROTOTYPE_ID = 6;

// #/string_id_map#

    private RECompiled re;
    Object lastIndex = 0d;     /* index after last match, for //g iterator */
    private int lastIndexAttr = DONTENUM | PERMANENT;

}       // class NativeRegExp

class RECompiled implements Serializable
{
    static final long serialVersionUID = -6144956577595844213L;

    final char[] source;    /* locked source string, sans // */
    int parenCount;         /* number of parenthesized submatches */
    int flags;              /* flags  */
    byte[] program;         /* regular expression bytecode */
    int classCount;         /* count [...] bitmaps */
    RECharSet[] classList;  /* list of [...] bitmaps */
    int anchorCh = -1;      /* if >= 0, then re starts with this literal char */

    RECompiled(String str) {
        this.source = str.toCharArray();
    }
}

class RENode {

    RENode(byte op)
    {
        this.op = op;
    }

    byte            op;         /* r.e. op bytecode */
    RENode          next;       /* next in concatenation order */
    RENode          kid;        /* first operand */

    RENode          kid2;       /* second operand */
    int             parenIndex; /* or a parenthesis index */

                                /* or a range */
    int             min;
    int             max;
    int             parenCount;
    boolean         greedy;

                                /* or a character class */
    int             startIndex;
    int             kidlen;     /* length of string at kid, in chars */
    int             bmsize;     /* bitmap size, based on max char code */
    int             index;      /* index into class list */
    boolean         sense;

                                /* or a literal sequence */
    char            chr;        /* of one character */
    int             length;     /* or many (via the index) */
    int             flatIndex;  /* which is -1 if not sourced */

}

class CompilerState {

    CompilerState(Context cx, char[] source, int length, int flags)
    {
        this.cx = cx;
        this.cpbegin = source;
        this.cp = 0;
        this.cpend = length;
        this.flags = flags;
        this.backReferenceLimit = Integer.MAX_VALUE;
        this.maxBackReference = 0;
        this.parenCount = 0;
        this.classCount = 0;
        this.progLength = 0;
    }

    Context     cx;
    char        cpbegin[];
    int         cpend;
    int         cp;
    int         flags;
    int         backReferenceLimit;
    int         maxBackReference;
    int         parenCount;
    int         parenNesting;
    int         classCount;   /* number of [] encountered */
    int         progLength;   /* estimated bytecode length */
    RENode      result;
}

class REProgState
{
    REProgState(REProgState previous, int min, int max, int index,
                REBackTrackData backTrack,
                int continuationOp, int continuationPc)
    {
        this.previous = previous;
        this.min = min;
        this.max = max;
        this.index = index;
        this.continuationOp = continuationOp;
        this.continuationPc = continuationPc;
        this.backTrack = backTrack;
    }

    final REProgState previous; // previous state in stack

    final int min;                      /* current quantifier min */
    final int max;                      /* current quantifier max */
    final int index;                    /* progress in text */
    final int continuationOp;
    final int continuationPc;
    final REBackTrackData backTrack; // used by ASSERT_  to recover state
}

class REBackTrackData {

    REBackTrackData(REGlobalData gData, int op, int pc, int cp,
                    int continuationOp, int continuationPc)
    {
        previous = gData.backTrackStackTop;
        this.op = op;
        this.pc = pc;
        this.cp = cp;
        this.continuationOp = continuationOp;
        this.continuationPc = continuationPc;
        parens = gData.parens;
        stateStackTop = gData.stateStackTop;
    }

    final REBackTrackData previous;

    final int op;                             /* operator */
    final int pc;                             /* bytecode pointer */
    final int cp;                             /* char buffer index */
    final int continuationOp;                 /* continuation op */
    final int continuationPc;                 /* continuation pc */
    final long[] parens;                      /* parenthesis captures */
    final REProgState stateStackTop;          /* state of op that backtracked */
}

class REGlobalData {
    boolean multiline;
    RECompiled regexp;              /* the RE in execution */
    int skipped;                    /* chars skipped anchoring this r.e. */

    int cp;                         /* char buffer index */
    long[] parens;                  /* parens captures */

    REProgState stateStackTop;       /* stack of state of current ancestors */

    REBackTrackData backTrackStackTop;  /* last matched-so-far position */


    /**
     * Get start of parenthesis capture contents, -1 for empty.
     */
    int parensIndex(int i)
    {
        return (int)(parens[i]);
    }

    /**
     * Get length of parenthesis capture contents.
     */
    int parensLength(int i)
    {
        return (int)(parens[i] >>> 32);
    }

    void setParens(int i, int index, int length)
    {
        // clone parens array if it is shared with backtrack state
        if (backTrackStackTop != null && backTrackStackTop.parens == parens) {
            parens = parens.clone();
        }
        parens[i] = (index & 0xffffffffL) | ((long)length << 32);
    }

}

/*
 * This struct holds a bitmap representation of a class from a regexp.
 * There's a list of these referenced by the classList field in the NativeRegExp
 * struct below. The initial state has startIndex set to the offset in the
 * original regexp source of the beginning of the class contents. The first
 * use of the class converts the source representation into a bitmap.
 *
 */
final class RECharSet implements Serializable
{
    static final long serialVersionUID = 7931787979395898394L;

    RECharSet(int length, int startIndex, int strlength, boolean sense)
    {
        this.length = length;
        this.startIndex = startIndex;
        this.strlength = strlength;
        this.sense = sense;
    }

    final int length;
    final int startIndex;
    final int strlength;
    final boolean sense;

    volatile transient boolean converted;
    volatile transient byte[] bits;
}

<|MERGE_RESOLUTION|>--- conflicted
+++ resolved
@@ -183,13 +183,7 @@
             this.lastIndex = thatObj.lastIndex;
             return this;
         }
-<<<<<<< HEAD
-        String s = args.length == 0 || args[0] == Undefined.instance
-            ? ""
-            : escapeRegExp(args[0]);
-=======
         String s = args.length == 0  || args[0] instanceof Undefined ? "" : escapeRegExp(args[0]);
->>>>>>> 6c2b6c17
         String global = args.length > 1 && args[1] != Undefined.instance
             ? ScriptRuntime.toString(args[1])
             : null;

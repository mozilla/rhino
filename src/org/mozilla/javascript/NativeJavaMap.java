/* -*- Mode: java; tab-width: 8; indent-tabs-mode: nil; c-basic-offset: 4 -*-
 *
 * This Source Code Form is subject to the terms of the Mozilla Public
 * License, v. 2.0. If a copy of the MPL was not distributed with this
 * file, You can obtain one at http://mozilla.org/MPL/2.0/. */
package org.mozilla.javascript;

<<<<<<< HEAD
import java.lang.reflect.ParameterizedType;
import java.lang.reflect.Type;
import java.util.HashMap;
=======
import java.util.ArrayList;
import java.util.Iterator;
import java.util.List;
>>>>>>> f134e12e
import java.util.Map;

public class NativeJavaMap extends NativeJavaObject {

    private static final long serialVersionUID = 46513864372878618L;

    private Map<Object, Object> map;
    private Class<?> keyType;
    private Class<?> valueType;
    private transient Map<String, Object> keyTranslationMap;

    static void init(ScriptableObject scope, boolean sealed) {
        NativeJavaMapIterator.init(scope, sealed);
    }

    @SuppressWarnings("unchecked")
    public NativeJavaMap(Scriptable scope, Object map, Type staticType) {
        super(scope, map, staticType);
        assert map instanceof Map;
        this.map = (Map<Object, Object>) map;
        if (staticType == null) {
            staticType = map.getClass().getGenericSuperclass();
        }
        if (staticType instanceof ParameterizedType) {
            Type[] types = ((ParameterizedType) staticType).getActualTypeArguments();
            this.keyType = ScriptRuntime.getRawType(types[0]);
            this.valueType = ScriptRuntime.getRawType(types[1]);
        } else {
            this.keyType = Object.class;
            this.valueType = Object.class;
        }
    }

    @Override
    public String getClassName() {
        return "JavaMap";
    }

    @Override
    public boolean has(String name, Scriptable start) {
<<<<<<< HEAD
        if (map.containsKey(toKey(name, false))) {
            return true;
=======
        Context cx = Context.getCurrentContext();
        if (cx != null && cx.hasFeature(Context.FEATURE_ENABLE_JAVA_MAP_ACCESS)) {
            if (map.containsKey(name)) {
                return true;
            }
>>>>>>> f134e12e
        }
        return super.has(name, start);
    }

    @Override
    public boolean has(int index, Scriptable start) {
<<<<<<< HEAD
        if (map.containsKey(toKey(index, false))) {
            return true;
=======
        Context cx = Context.getCurrentContext();
        if (cx != null && cx.hasFeature(Context.FEATURE_ENABLE_JAVA_MAP_ACCESS)) {
            if (map.containsKey(Integer.valueOf(index))) {
                return true;
            }
>>>>>>> f134e12e
        }
        return super.has(index, start);
    }

    @Override
    public boolean has(Symbol key, Scriptable start) {
        if (SymbolKey.ITERATOR.equals(key)) {
            return true;
        }
        return false;
    }

    @Override
    public Object get(String name, Scriptable start) {
<<<<<<< HEAD
        Object key = toKey(name, false);
        if (map.containsKey(key)) {
            Context cx = Context.getContext();
            Object obj = map.get(key);
            if (obj == null) {
                return null;
            }
            return cx.getWrapFactory().wrap(cx, this, obj, obj.getClass());
=======
        Context cx = Context.getCurrentContext();
        if (cx != null && cx.hasFeature(Context.FEATURE_ENABLE_JAVA_MAP_ACCESS)) {
            if (map.containsKey(name)) {
                Object obj = map.get(name);
                return cx.getWrapFactory().wrap(cx, this, obj, obj == null ? null : obj.getClass());
            }
>>>>>>> f134e12e
        }
        return super.get(name, start);
    }

    @Override
    public Object get(int index, Scriptable start) {
<<<<<<< HEAD
        Object key = toKey(Integer.valueOf(index), false);
        if (map.containsKey(key)) {
            Context cx = Context.getContext();
            Object obj = map.get(key);
            if (obj == null) {
                return null;
            }
            return cx.getWrapFactory().wrap(cx, this, obj, obj.getClass());
=======
        Context cx = Context.getCurrentContext();
        if (cx != null && cx.hasFeature(Context.FEATURE_ENABLE_JAVA_MAP_ACCESS)) {
            if (map.containsKey(Integer.valueOf(index))) {
                Object obj = map.get(Integer.valueOf(index));
                return cx.getWrapFactory().wrap(cx, this, obj, obj == null ? null : obj.getClass());
            }
>>>>>>> f134e12e
        }
        return super.get(index, start);
    }

    @SuppressWarnings("unchecked")
    private Object toKey(Object key, boolean translateNew) {
        if (keyType == String.class || map.containsKey(key)) {
            // fast exit, if we know, that there are only string keys in the map o
            return key;
        }
        String strKey = ScriptRuntime.toString(key);
        if (map.containsKey(strKey)) {
            // second fast exit, if the key is present as string.
            return strKey;
        }

        // TODO: There is no change detection yet. The keys in the wrapped map could theoretically
        // change though other java code. To reduce this risk, we clear the keyTranslationMap on
        // unwrap. An approach to track if the underlying map was changed may be to read the
        // 'modCount' property of HashMap, but this is not part of the Map interface.
        // So for now, wrapped maps must not be changed by external code.
        if (keyTranslationMap == null) {
            keyTranslationMap = new HashMap<>();
            map.keySet().forEach(k -> keyTranslationMap.put(ScriptRuntime.toString(k), k));
        }
        Object ret = keyTranslationMap.get(strKey);
        if (ret == null) {
            if (translateNew) {
                // we do not have the key, and we need a new one, (due PUT operation e.g.)
                if (keyType == Object.class) {
                    // if we do not know the keyType, just pass through the key
                    ret = key;
                } else if (Enum.class.isAssignableFrom(keyType)) {
                    // for enums use "valueOf" method
                    ret = Enum.valueOf((Class) keyType, strKey);
                } else {
                    // for all other use jsToJava (which might run into a conversionError)
                    ret = Context.jsToJava(key, keyType);
                }
                keyTranslationMap.put(strKey, ret);
            } else {
                ret = key;
            }
        }
        return ret;
    }

    private Object toValue(Object value) {
        if (valueType == Object.class) {
            return value;
        } else {
            return Context.jsToJava(value, valueType);
        }
    }

    @Override
    public Object get(Symbol key, Scriptable start) {
        if (SymbolKey.ITERATOR.equals(key)) {
            return symbol_iterator;
        }
        return super.get(key, start);
    }

    @Override
    public void put(String name, Scriptable start, Object value) {
<<<<<<< HEAD
        map.put(toKey(name, true), toValue(value));
=======
        Context cx = Context.getCurrentContext();
        if (cx != null && cx.hasFeature(Context.FEATURE_ENABLE_JAVA_MAP_ACCESS)) {
            map.put(name, Context.jsToJava(value, Object.class));
        } else {
            super.put(name, start, value);
        }
>>>>>>> f134e12e
    }

    @Override
    public void put(int index, Scriptable start, Object value) {
<<<<<<< HEAD
        map.put(toKey(index, true), toValue(value));
    }

    @Override
    public Object unwrap() {
        // clear keyTranslationMap on unwrap, as native java code may modify the object now
        keyTranslationMap = null;
        return super.unwrap();
=======
        Context cx = Context.getContext();
        if (cx != null && cx.hasFeature(Context.FEATURE_ENABLE_JAVA_MAP_ACCESS)) {
            map.put(Integer.valueOf(index), Context.jsToJava(value, Object.class));
        } else {
            super.put(index, start, value);
        }
>>>>>>> f134e12e
    }

    @Override
    public Object[] getIds() {
<<<<<<< HEAD
        Object[] ids = new Object[map.size()];
        int i = 0;
        for (Object key : map.keySet()) {
            if (key instanceof Number) {
                ids[i++] = (Number) key;
            } else {
                ids[i++] = ScriptRuntime.toString(key);
=======
        Context cx = Context.getCurrentContext();
        if (cx != null && cx.hasFeature(Context.FEATURE_ENABLE_JAVA_MAP_ACCESS)) {
            List<Object> ids = new ArrayList<>(map.size());
            for (Object key : map.keySet()) {
                if (key instanceof Integer) {
                    ids.add((Integer) key);
                } else {
                    ids.add(ScriptRuntime.toString(key));
                }
>>>>>>> f134e12e
            }
            return ids.toArray();
        }
<<<<<<< HEAD
        return ids;
=======
        return super.getIds();
    }

    private static Callable symbol_iterator =
            (Context cx, Scriptable scope, Scriptable thisObj, Object[] args) -> {
                if (!(thisObj instanceof NativeJavaMap)) {
                    throw ScriptRuntime.typeErrorById("msg.incompat.call", SymbolKey.ITERATOR);
                }
                return new NativeJavaMapIterator(scope, ((NativeJavaMap) thisObj).map);
            };

    private static final class NativeJavaMapIterator extends ES6Iterator {
        private static final long serialVersionUID = 1L;
        private static final String ITERATOR_TAG = "JavaMapIterator";

        static void init(ScriptableObject scope, boolean sealed) {
            ES6Iterator.init(scope, sealed, new NativeJavaMapIterator(), ITERATOR_TAG);
        }

        /** Only for constructing the prototype object. */
        private NativeJavaMapIterator() {
            super();
        }

        NativeJavaMapIterator(Scriptable scope, Map<Object, Object> map) {
            super(scope, ITERATOR_TAG);
            this.iterator = map.entrySet().iterator();
        }

        @Override
        public String getClassName() {
            return "Java Map Iterator";
        }

        @Override
        protected boolean isDone(Context cx, Scriptable scope) {
            return !iterator.hasNext();
        }

        @Override
        protected Object nextValue(Context cx, Scriptable scope) {
            if (!iterator.hasNext()) {
                return cx.newArray(scope, new Object[] {Undefined.instance, Undefined.instance});
            }
            Map.Entry e = iterator.next();
            return cx.newArray(scope, new Object[] {e.getKey(), e.getValue()});
        }

        @Override
        protected String getTag() {
            return ITERATOR_TAG;
        }

        private Iterator<Map.Entry<Object, Object>> iterator;
>>>>>>> f134e12e
    }
}<|MERGE_RESOLUTION|>--- conflicted
+++ resolved
@@ -5,15 +5,12 @@
  * file, You can obtain one at http://mozilla.org/MPL/2.0/. */
 package org.mozilla.javascript;
 
-<<<<<<< HEAD
 import java.lang.reflect.ParameterizedType;
 import java.lang.reflect.Type;
 import java.util.HashMap;
-=======
 import java.util.ArrayList;
 import java.util.Iterator;
 import java.util.List;
->>>>>>> f134e12e
 import java.util.Map;
 
 public class NativeJavaMap extends NativeJavaObject {
@@ -54,32 +51,22 @@
 
     @Override
     public boolean has(String name, Scriptable start) {
-<<<<<<< HEAD
-        if (map.containsKey(toKey(name, false))) {
-            return true;
-=======
-        Context cx = Context.getCurrentContext();
-        if (cx != null && cx.hasFeature(Context.FEATURE_ENABLE_JAVA_MAP_ACCESS)) {
-            if (map.containsKey(name)) {
+        Context cx = Context.getCurrentContext();
+        if (cx != null && cx.hasFeature(Context.FEATURE_ENABLE_JAVA_MAP_ACCESS)) {
+            if (map.containsKey(toKey(name, false))) {
                 return true;
             }
->>>>>>> f134e12e
         }
         return super.has(name, start);
     }
 
     @Override
     public boolean has(int index, Scriptable start) {
-<<<<<<< HEAD
-        if (map.containsKey(toKey(index, false))) {
-            return true;
-=======
-        Context cx = Context.getCurrentContext();
-        if (cx != null && cx.hasFeature(Context.FEATURE_ENABLE_JAVA_MAP_ACCESS)) {
-            if (map.containsKey(Integer.valueOf(index))) {
+        Context cx = Context.getCurrentContext();
+        if (cx != null && cx.hasFeature(Context.FEATURE_ENABLE_JAVA_MAP_ACCESS)) {
+            if (map.containsKey(toKey(index, false))) {
                 return true;
             }
->>>>>>> f134e12e
         }
         return super.has(index, start);
     }
@@ -94,46 +81,26 @@
 
     @Override
     public Object get(String name, Scriptable start) {
-<<<<<<< HEAD
-        Object key = toKey(name, false);
-        if (map.containsKey(key)) {
-            Context cx = Context.getContext();
-            Object obj = map.get(key);
-            if (obj == null) {
-                return null;
-            }
-            return cx.getWrapFactory().wrap(cx, this, obj, obj.getClass());
-=======
-        Context cx = Context.getCurrentContext();
-        if (cx != null && cx.hasFeature(Context.FEATURE_ENABLE_JAVA_MAP_ACCESS)) {
-            if (map.containsKey(name)) {
-                Object obj = map.get(name);
+        Context cx = Context.getCurrentContext();
+        if (cx != null && cx.hasFeature(Context.FEATURE_ENABLE_JAVA_MAP_ACCESS)) {
+            Object key = toKey(name, false);
+            if (map.containsKey(key)) {
+                Object obj = map.get(key);
                 return cx.getWrapFactory().wrap(cx, this, obj, obj == null ? null : obj.getClass());
             }
->>>>>>> f134e12e
         }
         return super.get(name, start);
     }
 
     @Override
     public Object get(int index, Scriptable start) {
-<<<<<<< HEAD
-        Object key = toKey(Integer.valueOf(index), false);
-        if (map.containsKey(key)) {
-            Context cx = Context.getContext();
-            Object obj = map.get(key);
-            if (obj == null) {
-                return null;
-            }
-            return cx.getWrapFactory().wrap(cx, this, obj, obj.getClass());
-=======
-        Context cx = Context.getCurrentContext();
-        if (cx != null && cx.hasFeature(Context.FEATURE_ENABLE_JAVA_MAP_ACCESS)) {
-            if (map.containsKey(Integer.valueOf(index))) {
-                Object obj = map.get(Integer.valueOf(index));
+        Context cx = Context.getCurrentContext();
+        if (cx != null && cx.hasFeature(Context.FEATURE_ENABLE_JAVA_MAP_ACCESS)) {
+            Object key = toKey(Integer.valueOf(index), false);
+            if (map.containsKey(key)) {
+                Object obj = map.get(key);
                 return cx.getWrapFactory().wrap(cx, this, obj, obj == null ? null : obj.getClass());
             }
->>>>>>> f134e12e
         }
         return super.get(index, start);
     }
@@ -199,22 +166,22 @@
 
     @Override
     public void put(String name, Scriptable start, Object value) {
-<<<<<<< HEAD
-        map.put(toKey(name, true), toValue(value));
-=======
-        Context cx = Context.getCurrentContext();
-        if (cx != null && cx.hasFeature(Context.FEATURE_ENABLE_JAVA_MAP_ACCESS)) {
-            map.put(name, Context.jsToJava(value, Object.class));
+        Context cx = Context.getCurrentContext();
+        if (cx != null && cx.hasFeature(Context.FEATURE_ENABLE_JAVA_MAP_ACCESS)) {
+            map.put(toKey(name, true), toValue(value));
         } else {
             super.put(name, start, value);
         }
->>>>>>> f134e12e
     }
 
     @Override
     public void put(int index, Scriptable start, Object value) {
-<<<<<<< HEAD
-        map.put(toKey(index, true), toValue(value));
+        Context cx = Context.getContext();
+        if (cx != null && cx.hasFeature(Context.FEATURE_ENABLE_JAVA_MAP_ACCESS)) {
+            map.put(toKey(index, true), toValue(value));
+        } else {
+            super.put(index, start, value);
+        }
     }
 
     @Override
@@ -222,27 +189,10 @@
         // clear keyTranslationMap on unwrap, as native java code may modify the object now
         keyTranslationMap = null;
         return super.unwrap();
-=======
-        Context cx = Context.getContext();
-        if (cx != null && cx.hasFeature(Context.FEATURE_ENABLE_JAVA_MAP_ACCESS)) {
-            map.put(Integer.valueOf(index), Context.jsToJava(value, Object.class));
-        } else {
-            super.put(index, start, value);
-        }
->>>>>>> f134e12e
     }
 
     @Override
     public Object[] getIds() {
-<<<<<<< HEAD
-        Object[] ids = new Object[map.size()];
-        int i = 0;
-        for (Object key : map.keySet()) {
-            if (key instanceof Number) {
-                ids[i++] = (Number) key;
-            } else {
-                ids[i++] = ScriptRuntime.toString(key);
-=======
         Context cx = Context.getCurrentContext();
         if (cx != null && cx.hasFeature(Context.FEATURE_ENABLE_JAVA_MAP_ACCESS)) {
             List<Object> ids = new ArrayList<>(map.size());
@@ -252,13 +202,9 @@
                 } else {
                     ids.add(ScriptRuntime.toString(key));
                 }
->>>>>>> f134e12e
             }
             return ids.toArray();
         }
-<<<<<<< HEAD
-        return ids;
-=======
         return super.getIds();
     }
 
@@ -313,6 +259,5 @@
         }
 
         private Iterator<Map.Entry<Object, Object>> iterator;
->>>>>>> f134e12e
     }
 }
/* -*- Mode: java; tab-width: 8; indent-tabs-mode: nil; c-basic-offset: 4 -*-
 *
 * This Source Code Form is subject to the terms of the Mozilla Public
 * License, v. 2.0. If a copy of the MPL was not distributed with this
 * file, You can obtain one at http://mozilla.org/MPL/2.0/. */
package org.mozilla.javascript;

<<<<<<< HEAD
import java.lang.reflect.ParameterizedType;
import java.lang.reflect.Type;
=======
>>>>>>> f134e12e
import java.util.ArrayList;
import java.util.List;

public class NativeJavaList extends NativeJavaObject {

    private static final long serialVersionUID = 6403865639690547921L;

    private List<Object> list;

    private Class<?> valueType;

    @SuppressWarnings("unchecked")
    public NativeJavaList(Scriptable scope, Object list, Type staticType) {
        super(scope, list, staticType);
        assert list instanceof List;
        this.list = (List<Object>) list;
        if (staticType == null) {
            staticType = list.getClass().getGenericSuperclass();
        }
        if (staticType instanceof ParameterizedType) {
            Type[] types = ((ParameterizedType) staticType).getActualTypeArguments();
            // types[0] contains the T of 'List<T>'
            this.valueType = ScriptRuntime.getRawType(types[0]);
        } else {
            this.valueType = Object.class;
        }
    }

    @Override
    public String getClassName() {
        return "JavaList";
    }

<<<<<<< HEAD
=======
    @Override
    public boolean has(String name, Scriptable start) {
        if (name.equals("length")) {
            return true;
        }
        return super.has(name, start);
    }

>>>>>>> f134e12e
    @Override
    public boolean has(int index, Scriptable start) {
        if (isWithValidIndex(index)) {
            return true;
        }
        return super.has(index, start);
    }

    @Override
    public boolean has(Symbol key, Scriptable start) {
        if (SymbolKey.IS_CONCAT_SPREADABLE.equals(key)) {
            return true;
        }
        return super.has(key, start);
    }

    @Override
    public Object get(int index, Scriptable start) {
        if (isWithValidIndex(index)) {
            Context cx = Context.getCurrentContext();
            Object obj = list.get(index);
            if (cx != null) {
                return cx.getWrapFactory().wrap(cx, this, obj, obj == null ? null : obj.getClass());
            }
            return obj;
        }
        return Undefined.instance;
    }

    @Override
    public Object get(Symbol key, Scriptable start) {
        if (SymbolKey.IS_CONCAT_SPREADABLE.equals(key)) {
            return Boolean.TRUE;
        }
        return super.get(key, start);
    }

    @Override
    public void put(int index, Scriptable start, Object value) {
        if (index >= 0) {
            ensureCapacity(index + 1);
<<<<<<< HEAD
            list.set(index, Context.jsToJava(value, valueType));
=======
            list.set(index, Context.jsToJava(value, Object.class));
>>>>>>> f134e12e
            return;
        }
        super.put(index, start, value);
    }

    private void ensureCapacity(int minCapacity) {
        if (minCapacity > list.size()) {
            if (list instanceof ArrayList) {
                ((ArrayList<?>) list).ensureCapacity(minCapacity);
            }
            while (minCapacity > list.size()) {
                list.add(null);
            }
        }
    }

    @Override
    public Object[] getIds() {
        List<?> list = (List<?>) javaObject;
        Object[] result = new Object[list.size()];
        int i = list.size();
        while (--i >= 0) {
            result[i] = Integer.valueOf(i);
        }
        return result;
    }

    private boolean isWithValidIndex(int index) {
        return index >= 0 && index < list.size();
    }
}<|MERGE_RESOLUTION|>--- conflicted
+++ resolved
@@ -5,11 +5,8 @@
  * file, You can obtain one at http://mozilla.org/MPL/2.0/. */
 package org.mozilla.javascript;
 
-<<<<<<< HEAD
 import java.lang.reflect.ParameterizedType;
 import java.lang.reflect.Type;
-=======
->>>>>>> f134e12e
 import java.util.ArrayList;
 import java.util.List;
 
@@ -43,8 +40,6 @@
         return "JavaList";
     }
 
-<<<<<<< HEAD
-=======
     @Override
     public boolean has(String name, Scriptable start) {
         if (name.equals("length")) {
@@ -53,7 +48,6 @@
         return super.has(name, start);
     }
 
->>>>>>> f134e12e
     @Override
     public boolean has(int index, Scriptable start) {
         if (isWithValidIndex(index)) {
@@ -95,11 +89,7 @@
     public void put(int index, Scriptable start, Object value) {
         if (index >= 0) {
             ensureCapacity(index + 1);
-<<<<<<< HEAD
             list.set(index, Context.jsToJava(value, valueType));
-=======
-            list.set(index, Context.jsToJava(value, Object.class));
->>>>>>> f134e12e
             return;
         }
         super.put(index, start, value);

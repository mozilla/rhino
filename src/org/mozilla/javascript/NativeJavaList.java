--- conflicted
+++ resolved
@@ -70,17 +70,10 @@
         if (isWithValidIndex(index)) {
             Context cx = Context.getCurrentContext();
             Object obj = list.get(index);
-<<<<<<< HEAD
-            if (obj == null) {
-                return null;
-            }
-            return cx.getWrapFactory().wrap(cx, this, obj, obj.getClass());
-=======
             if (cx != null) {
                 return cx.getWrapFactory().wrap(cx, this, obj, obj == null ? null : obj.getClass());
             }
             return obj;
->>>>>>> f134e12e
         }
         return Undefined.instance;
     }
@@ -97,28 +90,10 @@
     public void put(int index, Scriptable start, Object value) {
         if (index >= 0) {
             ensureCapacity(index + 1);
-<<<<<<< HEAD
-            if (value instanceof Wrapper) {
-                value = ((Wrapper) value).unwrap();
-            }
-            list.set(index, value);
-=======
             list.set(index, Context.jsToJava(value, Object.class));
->>>>>>> f134e12e
             return;
         }
         super.put(index, start, value);
-    }
-
-    private void ensureCapacity(int minCapacity) {
-        if (minCapacity > list.size()) {
-            if (list instanceof ArrayList) {
-                ((ArrayList<?>) list).ensureCapacity(minCapacity);
-            }
-            while (minCapacity > list.size()) {
-                list.add(null);
-            }
-        }
     }
 
     @Override

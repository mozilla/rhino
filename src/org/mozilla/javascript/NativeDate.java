--- conflicted
+++ resolved
@@ -1306,8 +1306,6 @@
         return result.toString();
     }
 
-<<<<<<< HEAD
-=======
     private static String js_toISOString(double t) {
         StringBuilder result = new StringBuilder(27);
 
@@ -1336,7 +1334,6 @@
         return result.toString();
     }
 
->>>>>>> 03ec260a
     private static void append0PaddedUint(StringBuilder sb, int i, int minWidth)
     {
         if (i < 0) Kit.codeBug();

--- conflicted
+++ resolved
@@ -24,10 +24,7 @@
 import java.util.Locale;
 import java.util.Map;
 import java.util.Set;
-<<<<<<< HEAD
-=======
 import java.util.function.UnaryOperator;
->>>>>>> f134e12e
 import org.mozilla.classfile.ClassFileWriter.ClassFileFormatException;
 import org.mozilla.javascript.ast.AstRoot;
 import org.mozilla.javascript.ast.ScriptNode;
@@ -53,11 +50,7 @@
  * @author Norris Boyd
  * @author Brendan Eich
  */
-<<<<<<< HEAD
-public class Context {
-=======
 public class Context implements Closeable {
->>>>>>> f134e12e
     /**
      * Language versions.
      *
@@ -152,7 +145,6 @@
      * Control if properties <code>__proto__</code> and <code>__parent__</code> are treated
      * specially. If <code>hasFeature(FEATURE_PARENT_PROTO_PROPERTIES)</code> returns true, treat
      * <code>__parent__</code> and <code>__proto__</code> as special properties.
-<<<<<<< HEAD
      *
      * <p>The properties allow to query and set scope and prototype chains for the objects. The
      * special meaning of the properties is available only when they are used as the right hand side
@@ -161,16 +153,6 @@
      * </code> simply assigns a new value to the property <code>__proto__</code> in <code>x</code>
      * even when the feature is on.
      *
-=======
-     *
-     * <p>The properties allow to query and set scope and prototype chains for the objects. The
-     * special meaning of the properties is available only when they are used as the right hand side
-     * of the dot operator. For example, while <code>x.__proto__ = y</code> changes the prototype
-     * chain of the object <code>x</code> to point to <code>y</code>, <code>x["__proto__"] = y
-     * </code> simply assigns a new value to the property <code>__proto__</code> in <code>x</code>
-     * even when the feature is on.
-     *
->>>>>>> f134e12e
      * <p>By default {@link #hasFeature(int)} returns true.
      */
     public static final int FEATURE_PARENT_PROTO_PROPERTIES = 5;
@@ -333,8 +315,6 @@
      */
     public static final int FEATURE_ENABLE_XML_SECURE_PARSING = 20;
 
-<<<<<<< HEAD
-=======
     /**
      * Configure whether the entries in a Java Map can be accessed by properties.
      *
@@ -360,7 +340,6 @@
      */
     public static final int FEATURE_ENABLE_JAVA_MAP_ACCESS = 21;
 
->>>>>>> f134e12e
     public static final String languageVersionProperty = "language version";
     public static final String errorReporterProperty = "error reporter";
 
@@ -408,15 +387,9 @@
      *
      * <p>The current Context is per-thread; this method looks up the Context associated with the
      * current thread.
-<<<<<<< HEAD
      *
      * <p>
      *
-=======
-     *
-     * <p>
-     *
->>>>>>> f134e12e
      * @return the Context associated with the current thread, or null if no context is associated
      *     with the current thread.
      * @see ContextFactory#enterContext()
@@ -1691,11 +1664,7 @@
      * JavaScript type will be string.
      *
      * <p>The rest of values will be wrapped as LiveConnect objects by calling {@link
-<<<<<<< HEAD
      * WrapFactory#wrap(Context cx, Scriptable scope, Object obj, Type staticType)} as in:
-=======
-     * WrapFactory#wrap(Context cx, Scriptable scope, Object obj, Class staticType)} as in:
->>>>>>> f134e12e
      *
      * <pre>
      *    Context cx = Context.getCurrentContext();
@@ -1707,8 +1676,6 @@
      * @return value suitable to pass to any API that takes JavaScript values.
      */
     public static Object javaToJS(Object value, Scriptable scope) {
-<<<<<<< HEAD
-=======
         return javaToJS(value, scope, null);
     }
 
@@ -1727,7 +1694,7 @@
      * JavaScript type will be string.
      *
      * <p>The rest of values will be wrapped as LiveConnect objects by calling {@link
-     * WrapFactory#wrap(Context cx, Scriptable scope, Object obj, Class staticType)} as in:
+     * WrapFactory#wrap(Context cx, Scriptable scope, Object obj, Type staticType)} as in:
      *
      * <pre>
      *    return cx.getWrapFactory().wrap(cx, scope, value, null);
@@ -1739,7 +1706,6 @@
      * @return value suitable to pass to any API that takes JavaScript values.
      */
     public static Object javaToJS(Object value, Scriptable scope, Context cx) {
->>>>>>> f134e12e
         if (value instanceof String
                 || value instanceof Number
                 || value instanceof Boolean
@@ -1786,8 +1752,6 @@
     }
 
     /**
-<<<<<<< HEAD
-=======
      * Returns the javaToJSONConverter for this Context.
      *
      * <p>The converter is used by the JSON.stringify method for Java objects other than instances
@@ -1827,7 +1791,6 @@
     }
 
     /**
->>>>>>> f134e12e
      * Rethrow the exception wrapping it as the script runtime exception. Unless the exception is
      * instance of {@link EcmaError} or {@link EvaluatorException} it will be wrapped as {@link
      * WrappedException}, a subclass of {@link EvaluatorException}. The resulting exception object
@@ -2350,10 +2313,6 @@
         applicationClassLoader = loader;
     }
 
-<<<<<<< HEAD
-    /** ******** end of API ********* */
-
-=======
     /**
      * Add a task that will be executed at the end of the current operation. The various "evaluate"
      * functions will all call this before exiting to ensure that all microtasks run to completion.
@@ -2382,7 +2341,6 @@
 
     /* ******** end of API ********* */
 
->>>>>>> f134e12e
     /** Internal method that reports an error for missing calls to enter(). */
     static Context getContext() {
         Context cx = getCurrentContext();
@@ -2392,11 +2350,7 @@
         return cx;
     }
 
-<<<<<<< HEAD
-    private Object compileImpl(
-=======
     protected Object compileImpl(
->>>>>>> f134e12e
             Scriptable scope,
             String sourceString,
             String sourceName,
@@ -2628,8 +2582,6 @@
     public final boolean isStrictMode() {
         return isTopLevelStrict
                 || (currentActivationCall != null && currentActivationCall.isStrict);
-<<<<<<< HEAD
-=======
     }
 
     public static boolean isCurrentContextStrict() {
@@ -2638,7 +2590,6 @@
             return false;
         }
         return cx.isStrictMode();
->>>>>>> f134e12e
     }
 
     private final ContextFactory factory;

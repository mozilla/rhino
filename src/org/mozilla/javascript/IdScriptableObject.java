/* -*- Mode: java; tab-width: 4; indent-tabs-mode: 1; c-basic-offset: 4 -*-
 *
 * This Source Code Form is subject to the terms of the Mozilla Public
 * License, v. 2.0. If a copy of the MPL was not distributed with this
 * file, You can obtain one at http://mozilla.org/MPL/2.0/. */

package org.mozilla.javascript;

import java.io.IOException;
import java.io.ObjectInputStream;
import java.io.ObjectOutputStream;
import java.io.Serializable;

/**
 * Base class for native object implementation that uses IdFunctionObject to export its methods to
 * script via &lt;class-name&gt;.prototype object.
 *
 * <p>Any descendant should implement at least the following methods: findInstanceIdInfo
 * getInstanceIdName execIdCall methodArity
 *
 * <p>To define non-function properties, the descendant should override getInstanceIdValue
 * setInstanceIdValue to get/set property value and provide its default attributes.
 *
 * <p>To customize initialization of constructor and prototype objects, descendant may override
 * scopeInit or fillConstructorProperties methods.
 */
public abstract class IdScriptableObject extends ScriptableObject implements IdFunctionCall {
    private static final long serialVersionUID = -3744239272168621609L;
    private transient PrototypeValues prototypeValues;

    private static final class PrototypeValues implements Serializable {
        private static final long serialVersionUID = 3038645279153854371L;

        private static final int NAME_SLOT = 1;
        private static final int SLOT_SPAN = 2;

        private IdScriptableObject obj;
        private int maxId;
        private Object[] valueArray;
        private short[] attributeArray;

        // The following helps to avoid creation of valueArray during runtime
        // initialization for common case of "constructor" property
        int constructorId;
        private IdFunctionObject constructor;
        private short constructorAttrs;

        PrototypeValues(IdScriptableObject obj, int maxId) {
            if (obj == null) throw new IllegalArgumentException();
            if (maxId < 1) throw new IllegalArgumentException();
            this.obj = obj;
            this.maxId = maxId;
        }

        final int getMaxId() {
            return maxId;
        }

        final void initValue(int id, String name, Object value, int attributes) {
            if (!(1 <= id && id <= maxId)) throw new IllegalArgumentException();
            if (name == null) throw new IllegalArgumentException();
            if (value == NOT_FOUND) throw new IllegalArgumentException();
            ScriptableObject.checkValidAttributes(attributes);
            if (obj.findPrototypeId(name) != id) throw new IllegalArgumentException(name);

            if (id == constructorId) {
                if (!(value instanceof IdFunctionObject)) {
                    throw new IllegalArgumentException(
                            "consructor should be initialized with IdFunctionObject");
                }
                constructor = (IdFunctionObject) value;
                constructorAttrs = (short) attributes;
                return;
            }

            initSlot(id, name, value, attributes);
        }

        final void initValue(int id, Symbol key, Object value, int attributes) {
            if (!(1 <= id && id <= maxId)) throw new IllegalArgumentException();
            if (key == null) throw new IllegalArgumentException();
            if (value == NOT_FOUND) throw new IllegalArgumentException();
            ScriptableObject.checkValidAttributes(attributes);
            if (obj.findPrototypeId(key) != id) throw new IllegalArgumentException(key.toString());

            if (id == constructorId) {
                if (!(value instanceof IdFunctionObject)) {
                    throw new IllegalArgumentException(
                            "consructor should be initialized with IdFunctionObject");
                }
                constructor = (IdFunctionObject) value;
                constructorAttrs = (short) attributes;
                return;
            }

            initSlot(id, key, value, attributes);
        }

        private void initSlot(int id, Object name, Object value, int attributes) {
            Object[] array = valueArray;
            if (array == null) throw new IllegalStateException();

            if (value == null) {
                value = UniqueTag.NULL_VALUE;
            }
            int index = (id - 1) * SLOT_SPAN;
            synchronized (this) {
                Object value2 = array[index];
                if (value2 == null) {
                    array[index] = value;
                    array[index + NAME_SLOT] = name;
                    attributeArray[id - 1] = (short) attributes;
                } else {
                    if (!name.equals(array[index + NAME_SLOT])) throw new IllegalStateException();
                }
            }
        }

        final IdFunctionObject createPrecachedConstructor() {
            if (constructorId != 0) throw new IllegalStateException();
            constructorId = obj.findPrototypeId("constructor");
            if (constructorId == 0) {
                throw new IllegalStateException("No id for constructor property");
            }
            obj.initPrototypeId(constructorId);
            if (constructor == null) {
                throw new IllegalStateException(
                        obj.getClass().getName()
                                + ".initPrototypeId() did not "
                                + "initialize id="
                                + constructorId);
            }
            constructor.initFunction(obj.getClassName(), ScriptableObject.getTopLevelScope(obj));
            constructor.markAsConstructor(obj);
            return constructor;
        }

        final int findId(String name) {
            return obj.findPrototypeId(name);
        }

        final int findId(Symbol key) {
            return obj.findPrototypeId(key);
        }

        final boolean has(int id) {
            Object[] array = valueArray;
            if (array == null) {
                // Not yet initialized, assume all exists
                return true;
            }
            int valueSlot = (id - 1) * SLOT_SPAN;
            Object value = array[valueSlot];
            if (value == null) {
                // The particular entry has not been yet initialized
                return true;
            }
            return value != NOT_FOUND;
        }

        final Object get(int id) {
            Object value = ensureId(id);
            if (value == UniqueTag.NULL_VALUE) {
                value = null;
            }
            return value;
        }

        final void set(int id, Scriptable start, Object value) {
            if (value == NOT_FOUND) throw new IllegalArgumentException();
            ensureId(id);
            int attr = attributeArray[id - 1];
            if ((attr & READONLY) == 0) {
                if (start == obj) {
                    if (value == null) {
                        value = UniqueTag.NULL_VALUE;
                    }
                    int valueSlot = (id - 1) * SLOT_SPAN;
                    synchronized (this) {
                        valueArray[valueSlot] = value;
                    }
                } else {
                    int nameSlot = (id - 1) * SLOT_SPAN + NAME_SLOT;
                    Object name = valueArray[nameSlot];
                    if (name instanceof Symbol) {
                        if (start instanceof SymbolScriptable) {
                            ((SymbolScriptable) start).put((Symbol) name, start, value);
                        }
                    } else {
                        start.put((String) name, start, value);
                    }
                }
            }
        }

        final void delete(int id) {
            ensureId(id);
            int attr = attributeArray[id - 1];
            // non-configurable
            if ((attr & PERMANENT) != 0) {
                Context cx = Context.getContext();
                if (cx.isStrictMode()) {
                    int nameSlot = (id - 1) * SLOT_SPAN + NAME_SLOT;
                    String name = (String) valueArray[nameSlot];
                    throw ScriptRuntime.typeErrorById(
                            "msg.delete.property.with.configurable.false", name);
                }
            } else {
                int valueSlot = (id - 1) * SLOT_SPAN;
                synchronized (this) {
                    valueArray[valueSlot] = NOT_FOUND;
                    attributeArray[id - 1] = EMPTY;
                }
            }
        }

        final int getAttributes(int id) {
            ensureId(id);
            return attributeArray[id - 1];
        }

        final void setAttributes(int id, int attributes) {
            ScriptableObject.checkValidAttributes(attributes);
            ensureId(id);
            synchronized (this) {
                attributeArray[id - 1] = (short) attributes;
            }
        }

        final Object[] getNames(boolean getAll, boolean getSymbols, Object[] extraEntries) {
            Object[] names = null;
            int count = 0;
            for (int id = 1; id <= maxId; ++id) {
                Object value = ensureId(id);
                if (getAll || (attributeArray[id - 1] & DONTENUM) == 0) {
                    if (value != NOT_FOUND) {
                        int nameSlot = (id - 1) * SLOT_SPAN + NAME_SLOT;
                        Object name = valueArray[nameSlot];
                        if (name instanceof String) {
                            if (names == null) {
                                names = new Object[maxId];
                            }
                            names[count++] = name;
                        } else if (getSymbols && (name instanceof Symbol)) {
                            if (names == null) {
                                names = new Object[maxId];
                            }
                            names[count++] = name.toString();
                        }
                    }
                }
            }
            if (count == 0) {
                return extraEntries;
            } else if (extraEntries == null || extraEntries.length == 0) {
                if (count != names.length) {
                    Object[] tmp = new Object[count];
                    System.arraycopy(names, 0, tmp, 0, count);
                    names = tmp;
                }
                return names;
            } else {
                int extra = extraEntries.length;
                Object[] tmp = new Object[extra + count];
                System.arraycopy(extraEntries, 0, tmp, 0, extra);
                System.arraycopy(names, 0, tmp, extra, count);
                return tmp;
            }
        }

        private Object ensureId(int id) {
            Object[] array = valueArray;
            if (array == null) {
                synchronized (this) {
                    array = valueArray;
                    if (array == null) {
                        array = new Object[maxId * SLOT_SPAN];
                        valueArray = array;
                        attributeArray = new short[maxId];
                    }
                }
            }
            int valueSlot = (id - 1) * SLOT_SPAN;
            Object value = array[valueSlot];
            if (value == null) {
                if (id == constructorId) {
                    initSlot(constructorId, "constructor", constructor, constructorAttrs);
                    constructor = null; // no need to refer it any longer
                } else {
                    obj.initPrototypeId(id);
                }
                value = array[valueSlot];
                if (value == null) {
                    throw new IllegalStateException(
                            obj.getClass().getName()
                                    + ".initPrototypeId(int id) "
                                    + "did not initialize id="
                                    + id);
                }
            }
            return value;
        }
    }

    public IdScriptableObject() {}

    public IdScriptableObject(Scriptable scope, Scriptable prototype) {
        super(scope, prototype);
    }

    protected final boolean defaultHas(String name) {
        return super.has(name, this);
    }

    protected final Object defaultGet(String name) {
        return super.get(name, this);
    }

    protected final void defaultPut(String name, Object value) {
        super.put(name, this, value);
    }

    @Override
    public boolean has(String name, Scriptable start) {
        int info = findInstanceIdInfo(name);
        if (info != 0) {
            int attr = (info >>> 16);
            if ((attr & PERMANENT) != 0) {
                return true;
            }
            int id = (info & 0xFFFF);
            return NOT_FOUND != getInstanceIdValue(id);
        }
        if (prototypeValues != null) {
            int id = prototypeValues.findId(name);
            if (id != 0) {
                return prototypeValues.has(id);
            }
        }
        return super.has(name, start);
    }

    @Override
    public boolean has(Symbol key, Scriptable start) {
        int info = findInstanceIdInfo(key);
        if (info != 0) {
            int attr = (info >>> 16);
            if ((attr & PERMANENT) != 0) {
                return true;
            }
            int id = (info & 0xFFFF);
            return NOT_FOUND != getInstanceIdValue(id);
        }
        if (prototypeValues != null) {
            int id = prototypeValues.findId(key);
            if (id != 0) {
                return prototypeValues.has(id);
            }
        }
        return super.has(key, start);
    }

    @Override
    public Object get(String name, Scriptable start) {
        // Check for slot first for performance. This is a very hot code
        // path that should be further optimized.
        Object value = super.get(name, start);
        if (value != NOT_FOUND) {
            return value;
        }
        int info = findInstanceIdInfo(name);
        if (info != 0) {
            int id = (info & 0xFFFF);
            value = getInstanceIdValue(id);
            if (value != NOT_FOUND) return value;
        }
        if (prototypeValues != null) {
            int id = prototypeValues.findId(name);
            if (id != 0) {
                value = prototypeValues.get(id);
                if (value != NOT_FOUND) return value;
            }
        }
        return NOT_FOUND;
    }

    @Override
    public Object get(Symbol key, Scriptable start) {
        Object value = super.get(key, start);
        if (value != NOT_FOUND) {
            return value;
        }
        int info = findInstanceIdInfo(key);
        if (info != 0) {
            int id = (info & 0xFFFF);
            value = getInstanceIdValue(id);
            if (value != NOT_FOUND) return value;
        }
        if (prototypeValues != null) {
            int id = prototypeValues.findId(key);
            if (id != 0) {
                value = prototypeValues.get(id);
                if (value != NOT_FOUND) return value;
            }
        }
        return NOT_FOUND;
    }

    @Override
    public void put(String name, Scriptable start, Object value) {
        int info = findInstanceIdInfo(name);
        if (info != 0) {
            if (start == this && isSealed()) {
                throw Context.reportRuntimeErrorById("msg.modify.sealed", name);
            }
            int attr = (info >>> 16);
            if ((attr & READONLY) == 0) {
                if (start == this) {
                    int id = (info & 0xFFFF);
                    setInstanceIdValue(id, value);
                } else {
                    start.put(name, start, value);
                }
            }
            return;
        }
        if (prototypeValues != null) {
            int id = prototypeValues.findId(name);
            if (id != 0) {
                if (start == this && isSealed()) {
                    throw Context.reportRuntimeErrorById("msg.modify.sealed", name);
                }
                prototypeValues.set(id, start, value);
                return;
            }
        }
        super.put(name, start, value);
    }

    @Override
    public void put(Symbol key, Scriptable start, Object value) {
        int info = findInstanceIdInfo(key);
        if (info != 0) {
            if (start == this && isSealed()) {
                throw Context.reportRuntimeErrorById("msg.modify.sealed");
            }
            int attr = (info >>> 16);
            if ((attr & READONLY) == 0) {
                if (start == this) {
                    int id = (info & 0xFFFF);
                    setInstanceIdValue(id, value);
                } else {
                    ensureSymbolScriptable(start).put(key, start, value);
                }
            }
            return;
        }
        if (prototypeValues != null) {
            int id = prototypeValues.findId(key);
            if (id != 0) {
                if (start == this && isSealed()) {
                    throw Context.reportRuntimeErrorById("msg.modify.sealed");
                }
                prototypeValues.set(id, start, value);
                return;
            }
        }
        super.put(key, start, value);
    }

    @Override
    public void delete(String name) {
        int info = findInstanceIdInfo(name);
        if (info != 0) {
            // Let the super class to throw exceptions for sealed objects
            if (!isSealed()) {
                int attr = (info >>> 16);
                // non-configurable
                if ((attr & PERMANENT) != 0) {
                    Context cx = Context.getContext();
                    if (cx.isStrictMode()) {
                        throw ScriptRuntime.typeErrorById(
                                "msg.delete.property.with.configurable.false", name);
                    }
                } else {
                    int id = (info & 0xFFFF);
                    setInstanceIdValue(id, NOT_FOUND);
                }
                return;
            }
        }
        if (prototypeValues != null) {
            int id = prototypeValues.findId(name);
            if (id != 0) {
                if (!isSealed()) {
                    prototypeValues.delete(id);
                }
                return;
            }
        }
        super.delete(name);
    }

    @Override
    public void delete(Symbol key) {
        int info = findInstanceIdInfo(key);
        if (info != 0) {
            // Let the super class to throw exceptions for sealed objects
            if (!isSealed()) {
                int attr = (info >>> 16);
                // non-configurable
                if ((attr & PERMANENT) != 0) {
                    Context cx = Context.getContext();
                    if (cx.isStrictMode()) {
                        throw ScriptRuntime.typeErrorById(
                                "msg.delete.property.with.configurable.false");
                    }
                } else {
                    int id = (info & 0xFFFF);
                    setInstanceIdValue(id, NOT_FOUND);
                }
                return;
            }
        }
        if (prototypeValues != null) {
            int id = prototypeValues.findId(key);
            if (id != 0) {
                if (!isSealed()) {
                    prototypeValues.delete(id);
                }
                return;
            }
        }
        super.delete(key);
    }

    @Override
    public int getAttributes(String name) {
        int info = findInstanceIdInfo(name);
        if (info != 0) {
            int attr = (info >>> 16);
            return attr;
        }
        if (prototypeValues != null) {
            int id = prototypeValues.findId(name);
            if (id != 0) {
                return prototypeValues.getAttributes(id);
            }
        }
        return super.getAttributes(name);
    }

    @Override
    public int getAttributes(Symbol key) {
        int info = findInstanceIdInfo(key);
        if (info != 0) {
            int attr = (info >>> 16);
            return attr;
        }
        if (prototypeValues != null) {
            int id = prototypeValues.findId(key);
            if (id != 0) {
                return prototypeValues.getAttributes(id);
            }
        }
        return super.getAttributes(key);
    }

    @Override
    public void setAttributes(String name, int attributes) {
        ScriptableObject.checkValidAttributes(attributes);
        int info = findInstanceIdInfo(name);
        if (info != 0) {
            int id = (info & 0xFFFF);
            int currentAttributes = (info >>> 16);
            if (attributes != currentAttributes) {
                setInstanceIdAttributes(id, attributes);
            }
            return;
        }
        if (prototypeValues != null) {
            int id = prototypeValues.findId(name);
            if (id != 0) {
                prototypeValues.setAttributes(id, attributes);
                return;
            }
        }
        super.setAttributes(name, attributes);
    }

    @Override
    Object[] getIds(boolean getNonEnumerable, boolean getSymbols) {
        Object[] result = super.getIds(getNonEnumerable, getSymbols);

        if (prototypeValues != null) {
            result = prototypeValues.getNames(getNonEnumerable, getSymbols, result);
        }

        int maxInstanceId = getMaxInstanceId();
        if (maxInstanceId != 0) {
            Object[] ids = null;
            int count = 0;

            for (int id = maxInstanceId; id != 0; --id) {
                String name = getInstanceIdName(id);
                int info = findInstanceIdInfo(name);
                if (info != 0) {
                    int attr = (info >>> 16);
                    if ((attr & PERMANENT) == 0) {
                        if (NOT_FOUND == getInstanceIdValue(id)) {
                            continue;
                        }
                    }
                    if (getNonEnumerable || (attr & DONTENUM) == 0) {
                        if (count == 0) {
                            // Need extra room for no more then [1..id] names
                            ids = new Object[id];
                        }
                        ids[count++] = name;
                    }
                }
            }
            if (count != 0) {
                if (result.length == 0 && ids.length == count) {
                    result = ids;
                } else {
                    Object[] tmp = new Object[result.length + count];
                    System.arraycopy(result, 0, tmp, 0, result.length);
                    System.arraycopy(ids, 0, tmp, result.length, count);
                    result = tmp;
                }
            }
        }
        return result;
    }

    /** Get maximum id findInstanceIdInfo can generate. */
    protected int getMaxInstanceId() {
        return 0;
    }

    protected static int instanceIdInfo(int attributes, int id) {
        return (attributes << 16) | id;
    }

    /**
     * Map name to id of instance property. Should return 0 if not found or the result of {@link
     * #instanceIdInfo(int, int)}.
     */
    protected int findInstanceIdInfo(String name) {
        return 0;
    }

    /**
     * Map name to id of instance property. Should return 0 if not found or the result of {@link
     * #instanceIdInfo(int, int)}.
     */
    protected int findInstanceIdInfo(Symbol key) {
        return 0;
    }

    /** Map id back to property name it defines. */
    protected String getInstanceIdName(int id) {
        throw new IllegalArgumentException(String.valueOf(id));
    }

    /**
     * Get id value. * If id value is constant, descendant can call cacheIdValue to store * value in
     * the permanent cache. * Default implementation creates IdFunctionObject instance for given id
     * * and cache its value
     */
    protected Object getInstanceIdValue(int id) {
        throw new IllegalStateException(String.valueOf(id));
    }

    /**
     * Set or delete id value. If value == NOT_FOUND , the implementation should make sure that the
     * following getInstanceIdValue return NOT_FOUND.
     */
    protected void setInstanceIdValue(int id, Object value) {
        throw new IllegalStateException(String.valueOf(id));
    }

    /**
     * Update the attributes of the given instance property. Classes which want to support changing
     * property attributes via Object.defineProperty must override this method. The default
     * implementation throws InternalError.
     *
     * @param id the instance property id
     * @param attr the new attribute bitset
     */
    protected void setInstanceIdAttributes(int id, int attr) {
        throw ScriptRuntime.constructError(
                "InternalError",
                "Changing attributes not supported for "
                        + getClassName()
                        + " "
                        + getInstanceIdName(id)
                        + " property");
    }

    /**
     * 'thisObj' will be null if invoked as constructor, in which case * instance of Scriptable
     * should be returned.
     */
    @Override
    public Object execIdCall(
            IdFunctionObject f, Context cx, Scriptable scope, Scriptable thisObj, Object[] args) {
        throw f.unknown();
    }

    public final IdFunctionObject exportAsJSClass(
            int maxPrototypeId, Scriptable scope, boolean sealed) {
        // Set scope and prototype unless this is top level scope itself
        if (scope != this && scope != null) {
            setParentScope(scope);
            setPrototype(getObjectPrototype(scope));
        }

        activatePrototypeMap(maxPrototypeId);
        IdFunctionObject ctor = prototypeValues.createPrecachedConstructor();
        if (sealed) {
            sealObject();
        }
        fillConstructorProperties(ctor);
        if (sealed) {
            ctor.sealObject();
        }
        ctor.exportAsScopeProperty();
        return ctor;
    }

    public final boolean hasPrototypeMap() {
        return prototypeValues != null;
    }

    public final void activatePrototypeMap(int maxPrototypeId) {
        PrototypeValues values = new PrototypeValues(this, maxPrototypeId);
        synchronized (this) {
            if (prototypeValues != null) throw new IllegalStateException();
            prototypeValues = values;
        }
    }

    public final IdFunctionObject initPrototypeMethod(Object tag, int id, String name, int arity) {
        return initPrototypeMethod(tag, id, name, name, arity);
    }

    public final IdFunctionObject initPrototypeMethod(
            Object tag, int id, String propertyName, String functionName, int arity) {
        Scriptable scope = ScriptableObject.getTopLevelScope(this);
        IdFunctionObject function =
                newIdFunction(
                        tag, id, functionName != null ? functionName : propertyName, arity, scope);
        prototypeValues.initValue(id, propertyName, function, DONTENUM);
        return function;
    }

    public final IdFunctionObject initPrototypeMethod(
            Object tag, int id, Symbol key, String functionName, int arity) {
        Scriptable scope = ScriptableObject.getTopLevelScope(this);
        IdFunctionObject function = newIdFunction(tag, id, functionName, arity, scope);
        prototypeValues.initValue(id, key, function, DONTENUM);
        return function;
    }

    public final void initPrototypeConstructor(IdFunctionObject f) {
        int id = prototypeValues.constructorId;
        if (id == 0) throw new IllegalStateException();
        if (f.methodId() != id) throw new IllegalArgumentException();
        if (isSealed()) {
            f.sealObject();
        }
        prototypeValues.initValue(id, "constructor", f, DONTENUM);
    }

    public final void initPrototypeValue(int id, String name, Object value, int attributes) {
        prototypeValues.initValue(id, name, value, attributes);
    }

    public final void initPrototypeValue(int id, Symbol key, Object value, int attributes) {
        prototypeValues.initValue(id, key, value, attributes);
    }

    protected void initPrototypeId(int id) {
        throw new IllegalStateException(String.valueOf(id));
    }

    protected int findPrototypeId(String name) {
        throw new IllegalStateException(name);
    }

    protected int findPrototypeId(Symbol key) {
        return 0;
    }

    protected void fillConstructorProperties(IdFunctionObject ctor) {}

    protected void addIdFunctionProperty(
            Scriptable obj, Object tag, int id, String name, int arity) {
        Scriptable scope = ScriptableObject.getTopLevelScope(obj);
        IdFunctionObject f = newIdFunction(tag, id, name, arity, scope);
        f.addAsProperty(obj);
    }

    /**
     * Utility method to check the type and do the cast or throw an incompatible call error.
     * Possible usage would be to have a private function like realThis:
     *
     * <pre>
     *  private static NativeSomething realThis(Scriptable thisObj, IdFunctionObject f)
     *  {
     *      return ensureType(thisObj, NativeSomething.class, f);
     * }
     * </pre>
     *
     * @param obj the object to check/cast
     * @param clazz the target type
     * @param f function that is attempting to convert 'this' object.
     * @return obj casted to the target type
     * @throws EcmaError if the cast failed.
     */
    @SuppressWarnings("unchecked")
    protected static <T> T ensureType(Object obj, Class<T> clazz, IdFunctionObject f) {
        if (clazz.isInstance(obj)) {
            return (T) obj;
        }
        if (obj == null) {
            throw ScriptRuntime.typeErrorById(
                    "msg.incompat.call.details", f.getFunctionName(), "null", clazz.getName());
        }
        throw ScriptRuntime.typeErrorById(
                "msg.incompat.call.details",
                f.getFunctionName(),
                obj.getClass().getName(),
                clazz.getName());
    }

    private IdFunctionObject newIdFunction(
            Object tag, int id, String name, int arity, Scriptable scope) {
        IdFunctionObject function = null;
        if (Context.getContext().getLanguageVersion() < Context.VERSION_ES6) {
            function = new IdFunctionObject(this, tag, id, name, arity, scope);
        } else {
            function = new IdFunctionObjectES6(this, tag, id, name, arity, scope);
        }

        if (isSealed()) {
            function.sealObject();
        }
        return function;
    }

    @Override
<<<<<<< HEAD
    public void defineOwnProperty(Context cx, Object key, ScriptableObject desc) {
=======
    protected void defineOwnProperty(
            Context cx, Object key, ScriptableObject desc, boolean checkValid) {
>>>>>>> f134e12e
        if (key instanceof String) {
            String name = (String) key;
            int info = findInstanceIdInfo(name);
            if (info != 0) {
                int id = (info & 0xFFFF);
                if (isAccessorDescriptor(desc)) {
                    delete(id); // it will be replaced with a slot
                } else {
                    checkPropertyDefinition(desc);
                    ScriptableObject current = getOwnPropertyDescriptor(cx, key);
                    checkPropertyChange(name, current, desc);
                    int attr = (info >>> 16);
                    Object value = getProperty(desc, "value");
                    if (value != NOT_FOUND && (attr & READONLY) == 0) {
                        Object currentValue = getInstanceIdValue(id);
                        if (!sameValue(value, currentValue)) {
                            setInstanceIdValue(id, value);
                        }
                    }
                    setAttributes(name, applyDescriptorToAttributeBitset(attr, desc));
                    return;
                }
            }
            if (prototypeValues != null) {
                int id = prototypeValues.findId(name);
                if (id != 0) {
                    if (isAccessorDescriptor(desc)) {
                        prototypeValues.delete(id); // it will be replaced with a slot
                    } else {
                        checkPropertyDefinition(desc);
                        ScriptableObject current = getOwnPropertyDescriptor(cx, key);
                        checkPropertyChange(name, current, desc);
                        int attr = prototypeValues.getAttributes(id);
                        Object value = getProperty(desc, "value");
                        if (value != NOT_FOUND && (attr & READONLY) == 0) {
                            Object currentValue = prototypeValues.get(id);
                            if (!sameValue(value, currentValue)) {
                                prototypeValues.set(id, this, value);
                            }
                        }
                        prototypeValues.setAttributes(
                                id, applyDescriptorToAttributeBitset(attr, desc));

                        // Handle the regular slot that was created if this property was previously
                        // replaced
                        // with an accessor descriptor.
                        if (super.has(name, this)) {
                            super.delete(name);
                        }

                        return;
                    }
                }
            }
        }
<<<<<<< HEAD
        super.defineOwnProperty(cx, key, desc);
=======
        super.defineOwnProperty(cx, key, desc, checkValid);
>>>>>>> f134e12e
    }

    @Override
    protected ScriptableObject getOwnPropertyDescriptor(Context cx, Object id) {
        ScriptableObject desc = super.getOwnPropertyDescriptor(cx, id);
        if (desc == null) {
            if (id instanceof String) {
                desc = getBuiltInDescriptor((String) id);
            } else if (ScriptRuntime.isSymbol(id)) {
                desc = getBuiltInDescriptor(((NativeSymbol) id).getKey());
            }
        }
        return desc;
    }

    private ScriptableObject getBuiltInDescriptor(String name) {
        Object value = null;
        int attr = EMPTY;

        Scriptable scope = getParentScope();
        if (scope == null) {
            scope = this;
        }

        int info = findInstanceIdInfo(name);
        if (info != 0) {
            int id = (info & 0xFFFF);
            value = getInstanceIdValue(id);
            attr = (info >>> 16);
            return buildDataDescriptor(scope, value, attr);
        }
        if (prototypeValues != null) {
            int id = prototypeValues.findId(name);
            if (id != 0) {
                value = prototypeValues.get(id);
                attr = prototypeValues.getAttributes(id);
                return buildDataDescriptor(scope, value, attr);
            }
        }
        return null;
    }

    private ScriptableObject getBuiltInDescriptor(Symbol key) {
        Object value = null;
        int attr = EMPTY;

        Scriptable scope = getParentScope();
        if (scope == null) {
            scope = this;
        }

        if (prototypeValues != null) {
            int id = prototypeValues.findId(key);
            if (id != 0) {
                value = prototypeValues.get(id);
                attr = prototypeValues.getAttributes(id);
                return buildDataDescriptor(scope, value, attr);
            }
        }
        return null;
    }

    private void readObject(ObjectInputStream stream) throws IOException, ClassNotFoundException {
        stream.defaultReadObject();
        int maxPrototypeId = stream.readInt();
        if (maxPrototypeId != 0) {
            activatePrototypeMap(maxPrototypeId);
        }
    }

    private void writeObject(ObjectOutputStream stream) throws IOException {
        stream.defaultWriteObject();
        int maxPrototypeId = 0;
        if (prototypeValues != null) {
            maxPrototypeId = prototypeValues.getMaxId();
        }
        stream.writeInt(maxPrototypeId);
    }
}<|MERGE_RESOLUTION|>--- conflicted
+++ resolved
@@ -852,12 +852,8 @@
     }
 
     @Override
-<<<<<<< HEAD
-    public void defineOwnProperty(Context cx, Object key, ScriptableObject desc) {
-=======
     protected void defineOwnProperty(
             Context cx, Object key, ScriptableObject desc, boolean checkValid) {
->>>>>>> f134e12e
         if (key instanceof String) {
             String name = (String) key;
             int info = findInstanceIdInfo(name);
@@ -913,11 +909,7 @@
                 }
             }
         }
-<<<<<<< HEAD
-        super.defineOwnProperty(cx, key, desc);
-=======
         super.defineOwnProperty(cx, key, desc, checkValid);
->>>>>>> f134e12e
     }
 
     @Override

/* -*- Mode: java; tab-width: 8; indent-tabs-mode: nil; c-basic-offset: 4 -*-
 *
 * This Source Code Form is subject to the terms of the Mozilla Public
 * License, v. 2.0. If a copy of the MPL was not distributed with this
 * file, You can obtain one at http://mozilla.org/MPL/2.0/. */

package org.mozilla.javascript;

import java.util.Collection;
import java.util.Iterator;
import java.util.Map;

/**
 * This class implements iterator objects. See
 * http://developer.mozilla.org/en/docs/New_in_JavaScript_1.7#Iterators
 *
 * @author Norris Boyd
 */
public final class NativeIterator extends IdScriptableObject {
    private static final long serialVersionUID = -4136968203581667681L;
    private static final Object ITERATOR_TAG = "Iterator";

    // Functions are registered as '__iterator__' for Iterables and Maps 
    public static final BaseFunction JAVA_COLLECTION_ITERATOR = new CollectionIteratorFunction();
    public static final BaseFunction JAVA_MAP_ITERATOR = new MapIteratorFunction();

    static void init(Context cx, ScriptableObject scope, boolean sealed) {
        // Iterator
        NativeIterator iterator = new NativeIterator();
        iterator.exportAsJSClass(MAX_PROTOTYPE_ID, scope, sealed);

        // Generator
        if (cx.getLanguageVersion() >= Context.VERSION_ES6) {
            ES6Generator.init(scope, sealed);
        } else {
            NativeGenerator.init(scope, sealed);
        }

        // StopIteration
        NativeObject obj = new StopIteration();
        obj.setPrototype(getObjectPrototype(scope));
        obj.setParentScope(scope);
        if (sealed) {
            obj.sealObject();
        }
        ScriptableObject.defineProperty(scope, STOP_ITERATION, obj, ScriptableObject.DONTENUM);
        // Use "associateValue" so that generators can continue to
        // throw StopIteration even if the property of the global
        // scope is replaced or deleted.
        scope.associateValue(ITERATOR_TAG, obj);
    }

    /** Only for constructing the prototype object. */
    private NativeIterator() {}

    private NativeIterator(Object objectIterator) {
        this.objectIterator = objectIterator;
    }

    /**
     * Get the value of the "StopIteration" object. Note that this value is stored in the top-level
     * scope using "associateValue" so the value can still be found even if a script overwrites or
     * deletes the global "StopIteration" property.
     *
     * @param scope a scope whose parent chain reaches a top-level scope
     * @return the StopIteration object
     */
    public static Object getStopIterationObject(Scriptable scope) {
        Scriptable top = ScriptableObject.getTopLevelScope(scope);
        return ScriptableObject.getTopScopeValue(top, ITERATOR_TAG);
    }

    private static final String STOP_ITERATION = "StopIteration";
    public static final String ITERATOR_PROPERTY_NAME = "__iterator__";

    public static class StopIteration extends NativeObject {
        private static final long serialVersionUID = 2485151085722377663L;

        private Object value = Undefined.instance;

        public StopIteration() {}

        public StopIteration(Object val) {
            this.value = val;
        }

        public Object getValue() {
            return value;
        }

        @Override
        public String getClassName() {
            return STOP_ITERATION;
        }

        /* StopIteration has custom instanceof behavior since it
         * doesn't have a constructor.
         */
        @Override
        public boolean hasInstance(Scriptable instance) {
            return instance instanceof StopIteration;
        }
    }

    @Override
    public String getClassName() {
        return "Iterator";
    }

    @Override
    protected void initPrototypeId(int id) {
        String s;
        int arity;
        switch (id) {
            case Id_constructor:
                arity = 2;
                s = "constructor";
                break;
            case Id_next:
                arity = 0;
                s = "next";
                break;
            case Id___iterator__:
                arity = 1;
                s = ITERATOR_PROPERTY_NAME;
                break;
            default:
                throw new IllegalArgumentException(String.valueOf(id));
        }
        initPrototypeMethod(ITERATOR_TAG, id, s, arity);
    }

    @Override
    public Object execIdCall(
            IdFunctionObject f, Context cx, Scriptable scope, Scriptable thisObj, Object[] args) {
        if (!f.hasTag(ITERATOR_TAG)) {
            return super.execIdCall(f, cx, scope, thisObj, args);
        }
        int id = f.methodId();

        if (id == Id_constructor) {
            return jsConstructor(cx, scope, thisObj, args);
        }

        NativeIterator iterator = ensureType(thisObj, NativeIterator.class, f);

        switch (id) {
            case Id_next:
                return iterator.next(cx, scope);

            case Id___iterator__:
                /// XXX: what about argument? SpiderMonkey apparently ignores it
                return thisObj;

            default:
                throw new IllegalArgumentException(String.valueOf(id));
        }
    }

    /* The JavaScript constructor */
    private static Object jsConstructor(
            Context cx, Scriptable scope, Scriptable thisObj, Object[] args) {
        if (args.length == 0 || args[0] == null || args[0] == Undefined.instance) {
            Object argument = args.length == 0 ? Undefined.instance : args[0];
            throw ScriptRuntime.typeErrorById(
                    "msg.no.properties", ScriptRuntime.toString(argument));
        }
        Scriptable obj = ScriptRuntime.toObject(cx, scope, args[0]);
        boolean keyOnly = args.length > 1 && ScriptRuntime.toBoolean(args[1]);
        if (thisObj != null) {
            // Called as a function. Convert to iterator if possible.

            // For objects that implement java.lang.Iterable or
            // java.util.Iterator, have JavaScript Iterator call the underlying
            // iteration methods
            Iterator<?> iterator = getJavaIterator(obj);
            if (iterator != null) {
                scope = ScriptableObject.getTopLevelScope(scope);
                return cx.getWrapFactory()
                        .wrap(
                                cx,
                                scope,
                                new WrappedJavaIterator(iterator, scope),
                                WrappedJavaIterator.class);
            }

            // Otherwise, just call the runtime routine
            Scriptable jsIterator = ScriptRuntime.toIterator(cx, scope, obj, keyOnly);
            if (jsIterator != null) {
                return jsIterator;
            }
        }

        // Otherwise, just set up to iterate over the properties of the object.
        // Do not call __iterator__ method.
        Object objectIterator =
                ScriptRuntime.enumInit(
                        obj,
                        cx,
                        scope,
                        keyOnly
                                ? ScriptRuntime.ENUMERATE_KEYS_NO_ITERATOR
                                : ScriptRuntime.ENUMERATE_ARRAY_NO_ITERATOR);
        ScriptRuntime.setEnumNumbers(objectIterator, true);
        NativeIterator result = new NativeIterator(objectIterator);
        result.setPrototype(ScriptableObject.getClassPrototype(scope, result.getClassName()));
        result.setParentScope(scope);
        return result;
    }

    private Object next(Context cx, Scriptable scope) {
        Boolean b = ScriptRuntime.enumNext(this.objectIterator);
        if (!b.booleanValue()) {
            // Out of values. Throw StopIteration.
            throw new JavaScriptException(NativeIterator.getStopIterationObject(scope), null, 0);
        }
        return ScriptRuntime.enumId(this.objectIterator, cx);
    }

    /**
     * If "obj" is a java.util.Iterator or a java.lang.Iterable, return a wrapping as a JavaScript
     * Iterator. Otherwise, return null. This method is in VMBridge since Iterable is a JDK 1.5
     * addition.
     */
    private static Iterator<?> getJavaIterator(Object obj) {
        if (obj instanceof Wrapper) {
            Object unwrapped = ((Wrapper) obj).unwrap();
            Iterator<?> iterator = null;
            if (unwrapped instanceof Iterator) iterator = (Iterator<?>) unwrapped;
            if (unwrapped instanceof Iterable) iterator = ((Iterable<?>) unwrapped).iterator();
            return iterator;
        }
        return null;
    }

<<<<<<< HEAD
    static class CollectionIteratorFunction extends BaseFunction {
        @Override
        public Object call(Context cx, Scriptable scope, Scriptable thisObj,
                Object[] args) {

            Object wrapped = ((NativeJavaObject) thisObj).javaObject;
            if (Boolean.TRUE.equals(args[0])) {
                // key only iterator, we will return an iterator
                // for the sequence of the collection length.
                int length = ((Collection<?>) wrapped).size();
                return cx.getWrapFactory().wrap(cx, scope,
                        new SequenceIterator(length, scope),
                        WrappedJavaIterator.class);
            } else {
                Iterator<?> iter = ((Iterable<?>) wrapped).iterator();
                return cx.getWrapFactory().wrap(cx, scope,
                        new WrappedJavaIterator(iter, scope),
                        WrappedJavaIterator.class);
            }
        }
    }
    
    static public class SequenceIterator
    {
        SequenceIterator(int size, Scriptable scope) {
            this.size = size;
            this.scope = scope;
        }

        public Object next() {
            if (pos >= size) {
                // Out of values. Throw StopIteration.
                throw new JavaScriptException(
                    NativeIterator.getStopIterationObject(scope), null, 0);
            }
            return pos++;
        }

        public Object __iterator__(boolean b) {
            return this;
        }

        private int size;
        private int pos;
        private Scriptable scope;
    }
    
    static class MapIteratorFunction extends BaseFunction {
        @Override
        public Object call(Context cx, Scriptable scope, Scriptable thisObj,
                Object[] args) {

            Map<?, ?> map = (Map<?, ?>) ((NativeJavaObject) thisObj).javaObject;
            Iterator<?> iter;
            if (Boolean.TRUE.equals(args[0])) {
                iter = map.keySet().iterator();
            } else {
                iter = map.values().iterator();
            }
            return cx.getWrapFactory().wrap(cx, scope,
                    new WrappedJavaIterator(iter, scope),
                    WrappedJavaIterator.class);
        }
    }
    
    static public class WrappedJavaIterator
    {
=======
    public static class WrappedJavaIterator {
>>>>>>> f134e12e
        WrappedJavaIterator(Iterator<?> iterator, Scriptable scope) {
            this.iterator = iterator;
            this.scope = scope;
        }

        public Object next() {
            if (!iterator.hasNext()) {
                // Out of values. Throw StopIteration.
                throw new JavaScriptException(
                        NativeIterator.getStopIterationObject(scope), null, 0);
            }
            return iterator.next();
        }

        public Object __iterator__(boolean b) {
            return this;
        }

        private Iterator<?> iterator;
        private Scriptable scope;
    }

    @Override
    protected int findPrototypeId(String s) {
        int id;
        switch (s) {
            case "constructor":
                id = Id_constructor;
                break;
            case "next":
                id = Id_next;
                break;
            case "__iterator__":
                id = Id___iterator__;
                break;
            default:
                id = 0;
                break;
        }
        return id;
    }

    private static final int Id_constructor = 1,
            Id_next = 2,
            Id___iterator__ = 3,
            MAX_PROTOTYPE_ID = 3;

    private Object objectIterator;
}<|MERGE_RESOLUTION|>--- conflicted
+++ resolved
@@ -233,7 +233,6 @@
         return null;
     }
 
-<<<<<<< HEAD
     static class CollectionIteratorFunction extends BaseFunction {
         @Override
         public Object call(Context cx, Scriptable scope, Scriptable thisObj,
@@ -299,11 +298,7 @@
         }
     }
     
-    static public class WrappedJavaIterator
-    {
-=======
     public static class WrappedJavaIterator {
->>>>>>> f134e12e
         WrappedJavaIterator(Iterator<?> iterator, Scriptable scope) {
             this.iterator = iterator;
             this.scope = scope;

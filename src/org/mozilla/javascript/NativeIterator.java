/* -*- Mode: java; tab-width: 8; indent-tabs-mode: nil; c-basic-offset: 4 -*-
 *
 * This Source Code Form is subject to the terms of the Mozilla Public
 * License, v. 2.0. If a copy of the MPL was not distributed with this
 * file, You can obtain one at http://mozilla.org/MPL/2.0/. */

package org.mozilla.javascript;

import java.util.Collection;
import java.util.Iterator;
import java.util.Map;

/**
 * This class implements iterator objects. See
 * http://developer.mozilla.org/en/docs/New_in_JavaScript_1.7#Iterators
 *
 * @author Norris Boyd
 */
public final class NativeIterator extends IdScriptableObject {
    private static final long serialVersionUID = -4136968203581667681L;
    private static final Object ITERATOR_TAG = "Iterator";

    // Functions are registered as '__iterator__' for Iterables and Maps
    public static final BaseFunction JAVA_COLLECTION_ITERATOR = new CollectionIteratorFunction();
    public static final BaseFunction JAVA_MAP_ITERATOR = new MapIteratorFunction();

    static void init(Context cx, ScriptableObject scope, boolean sealed) {
        // Iterator
        NativeIterator iterator = new NativeIterator();
        iterator.exportAsJSClass(MAX_PROTOTYPE_ID, scope, sealed);

        // Generator
        if (cx.getLanguageVersion() >= Context.VERSION_ES6) {
            ES6Generator.init(scope, sealed);
        } else {
            NativeGenerator.init(scope, sealed);
        }

        // StopIteration
        NativeObject obj = new StopIteration();
        obj.setPrototype(getObjectPrototype(scope));
        obj.setParentScope(scope);
        if (sealed) {
            obj.sealObject();
        }
        ScriptableObject.defineProperty(scope, STOP_ITERATION, obj, ScriptableObject.DONTENUM);
        // Use "associateValue" so that generators can continue to
        // throw StopIteration even if the property of the global
        // scope is replaced or deleted.
        scope.associateValue(ITERATOR_TAG, obj);
    }

    /** Only for constructing the prototype object. */
    private NativeIterator() {}

    private NativeIterator(Object objectIterator) {
        this.objectIterator = objectIterator;
    }

    /**
     * Get the value of the "StopIteration" object. Note that this value is stored in the top-level
     * scope using "associateValue" so the value can still be found even if a script overwrites or
     * deletes the global "StopIteration" property.
     *
     * @param scope a scope whose parent chain reaches a top-level scope
     * @return the StopIteration object
     */
    public static Object getStopIterationObject(Scriptable scope) {
        Scriptable top = ScriptableObject.getTopLevelScope(scope);
        return ScriptableObject.getTopScopeValue(top, ITERATOR_TAG);
    }

    private static final String STOP_ITERATION = "StopIteration";
    public static final String ITERATOR_PROPERTY_NAME = "__iterator__";

    public static class StopIteration extends NativeObject {
        private static final long serialVersionUID = 2485151085722377663L;

        private Object value = Undefined.instance;

        public StopIteration() {}

        public StopIteration(Object val) {
            this.value = val;
        }

        public Object getValue() {
            return value;
        }

        @Override
        public String getClassName() {
            return STOP_ITERATION;
        }

        /* StopIteration has custom instanceof behavior since it
         * doesn't have a constructor.
         */
        @Override
        public boolean hasInstance(Scriptable instance) {
            return instance instanceof StopIteration;
        }
    }

    @Override
    public String getClassName() {
        return "Iterator";
    }

    @Override
    protected void initPrototypeId(int id) {
        String s;
        int arity;
        switch (id) {
            case Id_constructor:
                arity = 2;
                s = "constructor";
                break;
            case Id_next:
                arity = 0;
                s = "next";
                break;
            case Id___iterator__:
                arity = 1;
                s = ITERATOR_PROPERTY_NAME;
                break;
            default:
                throw new IllegalArgumentException(String.valueOf(id));
        }
        initPrototypeMethod(ITERATOR_TAG, id, s, arity);
    }

    @Override
    public Object execIdCall(
            IdFunctionObject f, Context cx, Scriptable scope, Scriptable thisObj, Object[] args) {
        if (!f.hasTag(ITERATOR_TAG)) {
            return super.execIdCall(f, cx, scope, thisObj, args);
        }
        int id = f.methodId();

        if (id == Id_constructor) {
            return jsConstructor(cx, scope, thisObj, args);
        }

        NativeIterator iterator = ensureType(thisObj, NativeIterator.class, f);

        switch (id) {
            case Id_next:
                return iterator.next(cx, scope);

            case Id___iterator__:
                /// XXX: what about argument? SpiderMonkey apparently ignores it
                return thisObj;

            default:
                throw new IllegalArgumentException(String.valueOf(id));
        }
    }

    /* The JavaScript constructor */
    private static Object jsConstructor(
            Context cx, Scriptable scope, Scriptable thisObj, Object[] args) {
        if (args.length == 0 || args[0] == null || args[0] == Undefined.instance) {
            Object argument = args.length == 0 ? Undefined.instance : args[0];
            throw ScriptRuntime.typeErrorById(
                    "msg.no.properties", ScriptRuntime.toString(argument));
        }
        Scriptable obj = ScriptRuntime.toObject(cx, scope, args[0]);
        boolean keyOnly = args.length > 1 && ScriptRuntime.toBoolean(args[1]);
        if (thisObj != null) {
            // Called as a function. Convert to iterator if possible.

            // For objects that implement java.lang.Iterable or
            // java.util.Iterator, have JavaScript Iterator call the underlying
            // iteration methods
            Iterator<?> iterator = getJavaIterator(obj);
            if (iterator != null) {
                scope = ScriptableObject.getTopLevelScope(scope);
                return cx.getWrapFactory()
                        .wrap(
                                cx,
                                scope,
                                new WrappedJavaIterator(iterator, scope),
                                WrappedJavaIterator.class);
            }

            // Otherwise, just call the runtime routine
            Scriptable jsIterator = ScriptRuntime.toIterator(cx, scope, obj, keyOnly);
            if (jsIterator != null) {
                return jsIterator;
            }
        }

        // Otherwise, just set up to iterate over the properties of the object.
        // Do not call __iterator__ method.
        Object objectIterator =
                ScriptRuntime.enumInit(
                        obj,
                        cx,
                        scope,
                        keyOnly
                                ? ScriptRuntime.ENUMERATE_KEYS_NO_ITERATOR
                                : ScriptRuntime.ENUMERATE_ARRAY_NO_ITERATOR);
        ScriptRuntime.setEnumNumbers(objectIterator, true);
        NativeIterator result = new NativeIterator(objectIterator);
        result.setPrototype(ScriptableObject.getClassPrototype(scope, result.getClassName()));
        result.setParentScope(scope);
        return result;
    }

    private Object next(Context cx, Scriptable scope) {
        Boolean b = ScriptRuntime.enumNext(this.objectIterator);
        if (!b.booleanValue()) {
            // Out of values. Throw StopIteration.
            throw new JavaScriptException(NativeIterator.getStopIterationObject(scope), null, 0);
        }
        return ScriptRuntime.enumId(this.objectIterator, cx);
    }

    /**
     * If "obj" is a java.util.Iterator or a java.lang.Iterable, return a wrapping as a JavaScript
     * Iterator. Otherwise, return null. This method is in VMBridge since Iterable is a JDK 1.5
     * addition.
     */
    private static Iterator<?> getJavaIterator(Object obj) {
        if (obj instanceof Wrapper) {
            Object unwrapped = ((Wrapper) obj).unwrap();
            Iterator<?> iterator = null;
            if (unwrapped instanceof Iterator) iterator = (Iterator<?>) unwrapped;
            if (unwrapped instanceof Iterable) iterator = ((Iterable<?>) unwrapped).iterator();
            return iterator;
        }
        return null;
    }

<<<<<<< HEAD
    static class CollectionIteratorFunction extends BaseFunction {
        @Override
        public Object call(Context cx, Scriptable scope, Scriptable thisObj, Object[] args) {

            Object wrapped = ((NativeJavaObject) thisObj).javaObject;
            if (Boolean.TRUE.equals(args[0])) {
                // key only iterator, we will return an iterator
                // for the sequence of the collection length.
                int length = ((Collection<?>) wrapped).size();
                return cx.getWrapFactory()
                        .wrap(
                                cx,
                                scope,
                                new SequenceIterator(length, scope),
                                WrappedJavaIterator.class);
            } else {
                Iterator<?> iter = ((Iterable<?>) wrapped).iterator();
                return cx.getWrapFactory()
                        .wrap(
                                cx,
                                scope,
                                new WrappedJavaIterator(iter, scope),
                                WrappedJavaIterator.class);
            }
        }
    }

    public static class SequenceIterator {
        SequenceIterator(int size, Scriptable scope) {
            this.size = size;
            this.scope = scope;
        }

        public Object next() {
            if (pos >= size) {
                // Out of values. Throw StopIteration.
                throw new JavaScriptException(
                        NativeIterator.getStopIterationObject(scope), null, 0);
            }
            return pos++;
        }

        public Object __iterator__(boolean b) {
            return this;
        }

        private int size;
        private int pos;
        private Scriptable scope;
    }

    static class MapIteratorFunction extends BaseFunction {
        @Override
        public Object call(Context cx, Scriptable scope, Scriptable thisObj, Object[] args) {

            Map<?, ?> map = (Map<?, ?>) ((NativeJavaObject) thisObj).javaObject;
            Iterator<?> iter;
            if (Boolean.TRUE.equals(args[0])) {
                iter = map.keySet().iterator();
            } else {
                iter = map.values().iterator();
            }
            return cx.getWrapFactory()
                    .wrap(
                            cx,
                            scope,
                            new WrappedJavaIterator(iter, scope),
                            WrappedJavaIterator.class);
        }
    }

    public static class WrappedJavaIterator {
        WrappedJavaIterator(Iterator<?> iterator, Scriptable scope) {
            this.iterator = iterator;
            this.scope = scope;
        }

        public Object next() {
            if (!iterator.hasNext()) {
                // Out of values. Throw StopIteration.
                throw new JavaScriptException(
                        NativeIterator.getStopIterationObject(scope), null, 0);
            }
            return iterator.next();
        }

        public Object __iterator__(boolean b) {
            return this;
        }

        private Iterator<?> iterator;
        private Scriptable scope;
    }

    @Override
    protected int findPrototypeId(String s) {
        int id;
        switch (s) {
            case "constructor":
                id = Id_constructor;
                break;
            case "next":
                id = Id_next;
                break;
            case "__iterator__":
                id = Id___iterator__;
                break;
            default:
                id = 0;
                break;
        }
        return id;
    }

    private static final int Id_constructor = 1,
            Id_next = 2,
            Id___iterator__ = 3,
            MAX_PROTOTYPE_ID = 3;


    private Object objectIterator;
}<|MERGE_RESOLUTION|>--- conflicted
+++ resolved
@@ -6,9 +6,7 @@
 
 package org.mozilla.javascript;
 
-import java.util.Collection;
 import java.util.Iterator;
-import java.util.Map;
 
 /**
  * This class implements iterator objects. See
@@ -19,10 +17,6 @@
 public final class NativeIterator extends IdScriptableObject {
     private static final long serialVersionUID = -4136968203581667681L;
     private static final Object ITERATOR_TAG = "Iterator";
-
-    // Functions are registered as '__iterator__' for Iterables and Maps
-    public static final BaseFunction JAVA_COLLECTION_ITERATOR = new CollectionIteratorFunction();
-    public static final BaseFunction JAVA_MAP_ITERATOR = new MapIteratorFunction();
 
     static void init(Context cx, ScriptableObject scope, boolean sealed) {
         // Iterator
@@ -233,78 +227,6 @@
         return null;
     }
 
-<<<<<<< HEAD
-    static class CollectionIteratorFunction extends BaseFunction {
-        @Override
-        public Object call(Context cx, Scriptable scope, Scriptable thisObj, Object[] args) {
-
-            Object wrapped = ((NativeJavaObject) thisObj).javaObject;
-            if (Boolean.TRUE.equals(args[0])) {
-                // key only iterator, we will return an iterator
-                // for the sequence of the collection length.
-                int length = ((Collection<?>) wrapped).size();
-                return cx.getWrapFactory()
-                        .wrap(
-                                cx,
-                                scope,
-                                new SequenceIterator(length, scope),
-                                WrappedJavaIterator.class);
-            } else {
-                Iterator<?> iter = ((Iterable<?>) wrapped).iterator();
-                return cx.getWrapFactory()
-                        .wrap(
-                                cx,
-                                scope,
-                                new WrappedJavaIterator(iter, scope),
-                                WrappedJavaIterator.class);
-            }
-        }
-    }
-
-    public static class SequenceIterator {
-        SequenceIterator(int size, Scriptable scope) {
-            this.size = size;
-            this.scope = scope;
-        }
-
-        public Object next() {
-            if (pos >= size) {
-                // Out of values. Throw StopIteration.
-                throw new JavaScriptException(
-                        NativeIterator.getStopIterationObject(scope), null, 0);
-            }
-            return pos++;
-        }
-
-        public Object __iterator__(boolean b) {
-            return this;
-        }
-
-        private int size;
-        private int pos;
-        private Scriptable scope;
-    }
-
-    static class MapIteratorFunction extends BaseFunction {
-        @Override
-        public Object call(Context cx, Scriptable scope, Scriptable thisObj, Object[] args) {
-
-            Map<?, ?> map = (Map<?, ?>) ((NativeJavaObject) thisObj).javaObject;
-            Iterator<?> iter;
-            if (Boolean.TRUE.equals(args[0])) {
-                iter = map.keySet().iterator();
-            } else {
-                iter = map.values().iterator();
-            }
-            return cx.getWrapFactory()
-                    .wrap(
-                            cx,
-                            scope,
-                            new WrappedJavaIterator(iter, scope),
-                            WrappedJavaIterator.class);
-        }
-    }
-
     public static class WrappedJavaIterator {
         WrappedJavaIterator(Iterator<?> iterator, Scriptable scope) {
             this.iterator = iterator;
@@ -353,6 +275,5 @@
             Id___iterator__ = 3,
             MAX_PROTOTYPE_ID = 3;
 
-
     private Object objectIterator;
 }